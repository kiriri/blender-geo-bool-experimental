/*
 * ***** BEGIN GPL LICENSE BLOCK *****
 *
 * This program is free software; you can redistribute it and/or
 * modify it under the terms of the GNU General Public License
 * as published by the Free Software Foundation; either version 2
 * of the License, or (at your option) any later version.
 *
 * This program is distributed in the hope that it will be useful,
 * but WITHOUT ANY WARRANTY; without even the implied warranty of
 * MERCHANTABILITY or FITNESS FOR A PARTICULAR PURPOSE.  See the
 * GNU General Public License for more details.
 *
 * You should have received a copy of the GNU General Public License
 * along with this program; if not, write to the Free Software Foundation,
 * Inc., 51 Franklin Street, Fifth Floor, Boston, MA 02110-1301, USA.
 *
 * The Original Code is Copyright (C) Blender Foundation
 * All rights reserved.
 *
 * The Original Code is: all of this file.
 *
 * Contributor(s): Janne Karhu, Lukas Toenne
 *
 * ***** END GPL LICENSE BLOCK *****
 */

/** \file blender/physics/intern/hair_volume.cpp
 *  \ingroup bph
 */

#include "MEM_guardedalloc.h"

extern "C" {
#include "BLI_math.h"
#include "BLI_utildefines.h"

#include "DNA_texture_types.h"

#include "BKE_effect.h"
}

#include "implicit.h"
#include "eigen_utils.h"

/* ================ Volumetric Hair Interaction ================
 * adapted from
 *
 * Volumetric Methods for Simulation and Rendering of Hair
 *     (Petrovic, Henne, Anderson, Pixar Technical Memo #06-08, Pixar Animation Studios)
 *
 * as well as
 *
 * "Detail Preserving Continuum Simulation of Straight Hair"
 *     (McAdams, Selle 2009)
 */

/* Note about array indexing:
 * Generally the arrays here are one-dimensional.
 * The relation between 3D indices and the array offset is
 *   offset = x + res_x * y + res_x * res_y * z
 */

static float I[3][3] = {{1, 0, 0}, {0, 1, 0}, {0, 0, 1}};

BLI_INLINE int floor_int(float value)
{
	return value > 0.0f ? (int)value : ((int)value) - 1;
}

BLI_INLINE float floor_mod(float value)
{
	return value - floorf(value);
}

BLI_INLINE int hair_grid_size(const int res[3])
{
	return res[0] * res[1] * res[2];
}

typedef struct HairGridVert {
	int samples;
	float velocity[3];
	float density;

	float velocity_smooth[3];
} HairGridVert;

typedef struct HairGrid {
	HairGridVert *verts;
	int res[3];
	float gmin[3], gmax[3];
	float cellsize, inv_cellsize;
} HairGrid;

#define HAIR_GRID_INDEX_AXIS(vec, res, gmin, scale, axis) ( min_ii( max_ii( (int)((vec[axis] - gmin[axis]) * scale), 0), res[axis]-2 ) )

BLI_INLINE int hair_grid_offset(const float vec[3], const int res[3], const float gmin[3], float scale)
{
	int i, j, k;
	i = HAIR_GRID_INDEX_AXIS(vec, res, gmin, scale, 0);
	j = HAIR_GRID_INDEX_AXIS(vec, res, gmin, scale, 1);
	k = HAIR_GRID_INDEX_AXIS(vec, res, gmin, scale, 2);
	return i + (j + k*res[1])*res[0];
}

BLI_INLINE int hair_grid_interp_weights(const int res[3], const float gmin[3], float scale, const float vec[3], float uvw[3])
{
	int i, j, k, offset;

	i = HAIR_GRID_INDEX_AXIS(vec, res, gmin, scale, 0);
	j = HAIR_GRID_INDEX_AXIS(vec, res, gmin, scale, 1);
	k = HAIR_GRID_INDEX_AXIS(vec, res, gmin, scale, 2);
	offset = i + (j + k*res[1])*res[0];

	uvw[0] = (vec[0] - gmin[0]) * scale - (float)i;
	uvw[1] = (vec[1] - gmin[1]) * scale - (float)j;
	uvw[2] = (vec[2] - gmin[2]) * scale - (float)k;

//	BLI_assert(0.0f <= uvw[0] && uvw[0] <= 1.0001f);
//	BLI_assert(0.0f <= uvw[1] && uvw[1] <= 1.0001f);
//	BLI_assert(0.0f <= uvw[2] && uvw[2] <= 1.0001f);

	return offset;
}

BLI_INLINE void hair_grid_interpolate(const HairGridVert *grid, const int res[3], const float gmin[3], float scale, const float vec[3],
                                      float *density, float velocity[3], float vel_smooth[3], float density_gradient[3], float velocity_gradient[3][3])
{
	HairGridVert data[8];
	float uvw[3], muvw[3];
	int res2 = res[1] * res[0];
	int offset;

	offset = hair_grid_interp_weights(res, gmin, scale, vec, uvw);
	muvw[0] = 1.0f - uvw[0];
	muvw[1] = 1.0f - uvw[1];
	muvw[2] = 1.0f - uvw[2];

	data[0] = grid[offset              ];
	data[1] = grid[offset            +1];
	data[2] = grid[offset     +res[0]  ];
	data[3] = grid[offset     +res[0]+1];
	data[4] = grid[offset+res2         ];
	data[5] = grid[offset+res2       +1];
	data[6] = grid[offset+res2+res[0]  ];
	data[7] = grid[offset+res2+res[0]+1];

	if (density) {
		*density = muvw[2]*( muvw[1]*( muvw[0]*data[0].density + uvw[0]*data[1].density )   +
		                      uvw[1]*( muvw[0]*data[2].density + uvw[0]*data[3].density ) ) +
		            uvw[2]*( muvw[1]*( muvw[0]*data[4].density + uvw[0]*data[5].density )   +
		                      uvw[1]*( muvw[0]*data[6].density + uvw[0]*data[7].density ) );
	}

	if (velocity) {
		int k;
		for (k = 0; k < 3; ++k) {
			velocity[k] = muvw[2]*( muvw[1]*( muvw[0]*data[0].velocity[k] + uvw[0]*data[1].velocity[k] )   +
			                         uvw[1]*( muvw[0]*data[2].velocity[k] + uvw[0]*data[3].velocity[k] ) ) +
			               uvw[2]*( muvw[1]*( muvw[0]*data[4].velocity[k] + uvw[0]*data[5].velocity[k] )   +
			                         uvw[1]*( muvw[0]*data[6].velocity[k] + uvw[0]*data[7].velocity[k] ) );
		}
	}

	if (vel_smooth) {
		int k;
		for (k = 0; k < 3; ++k) {
			vel_smooth[k] = muvw[2]*( muvw[1]*( muvw[0]*data[0].velocity_smooth[k] + uvw[0]*data[1].velocity_smooth[k] )   +
			                           uvw[1]*( muvw[0]*data[2].velocity_smooth[k] + uvw[0]*data[3].velocity_smooth[k] ) ) +
			                 uvw[2]*( muvw[1]*( muvw[0]*data[4].velocity_smooth[k] + uvw[0]*data[5].velocity_smooth[k] )   +
			                           uvw[1]*( muvw[0]*data[6].velocity_smooth[k] + uvw[0]*data[7].velocity_smooth[k] ) );
		}
	}

	if (density_gradient) {
		density_gradient[0] = muvw[1] * muvw[2] * ( data[0].density - data[1].density ) +
		                       uvw[1] * muvw[2] * ( data[2].density - data[3].density ) +
		                      muvw[1] *  uvw[2] * ( data[4].density - data[5].density ) +
		                       uvw[1] *  uvw[2] * ( data[6].density - data[7].density );

		density_gradient[1] = muvw[2] * muvw[0] * ( data[0].density - data[2].density ) +
		                       uvw[2] * muvw[0] * ( data[4].density - data[6].density ) +
		                      muvw[2] *  uvw[0] * ( data[1].density - data[3].density ) +
		                       uvw[2] *  uvw[0] * ( data[5].density - data[7].density );

		density_gradient[2] = muvw[2] * muvw[0] * ( data[0].density - data[4].density ) +
		                       uvw[2] * muvw[0] * ( data[1].density - data[5].density ) +
		                      muvw[2] *  uvw[0] * ( data[2].density - data[6].density ) +
		                       uvw[2] *  uvw[0] * ( data[3].density - data[7].density );
	}

	if (velocity_gradient) {
		/* XXX TODO */
		zero_m3(velocity_gradient);
	}
}

void BPH_hair_volume_vertex_grid_forces(HairGrid *grid, const float x[3], const float v[3],
                                        float smoothfac, float pressurefac, float minpressure,
                                        float f[3], float dfdx[3][3], float dfdv[3][3])
{
	float gdensity, gvelocity[3], ggrad[3], gvelgrad[3][3], gradlen;

	hair_grid_interpolate(grid->verts, grid->res, grid->gmin, grid->inv_cellsize, x, &gdensity, gvelocity, NULL, ggrad, gvelgrad);

	zero_v3(f);
	sub_v3_v3(gvelocity, v);
	mul_v3_v3fl(f, gvelocity, smoothfac);

	gradlen = normalize_v3(ggrad) - minpressure;
	if (gradlen > 0.0f) {
		mul_v3_fl(ggrad, gradlen);
		madd_v3_v3fl(f, ggrad, pressurefac);
	}

	zero_m3(dfdx);

	sub_m3_m3m3(dfdv, gvelgrad, I);
	mul_m3_fl(dfdv, smoothfac);
}

void BPH_hair_volume_grid_interpolate(HairGrid *grid, const float x[3],
                                      float *density, float velocity[3], float velocity_smooth[3], float density_gradient[3], float velocity_gradient[3][3])
{
	hair_grid_interpolate(grid->verts, grid->res, grid->gmin, grid->inv_cellsize, x, density, velocity, velocity_smooth, density_gradient, velocity_gradient);
}

void BPH_hair_volume_grid_velocity(HairGrid *grid, const float x[3], const float v[3],
                                   float fluid_factor,
                                   float r_v[3])
{
	float gdensity, gvelocity[3], gvel_smooth[3], ggrad[3], gvelgrad[3][3];
	float v_pic[3], v_flip[3];

	hair_grid_interpolate(grid->verts, grid->res, grid->gmin, grid->inv_cellsize, x, &gdensity, gvelocity, gvel_smooth, ggrad, gvelgrad);

	/* velocity according to PIC method (Particle-in-Cell) */
	copy_v3_v3(v_pic, gvel_smooth);

	/* velocity according to FLIP method (Fluid-Implicit-Particle) */
	sub_v3_v3v3(v_flip, gvel_smooth, gvelocity);
	add_v3_v3(v_flip, v);

	interp_v3_v3v3(r_v, v_pic, v_flip, fluid_factor);
}

void BPH_hair_volume_grid_clear(HairGrid *grid)
{
	const int size = hair_grid_size(grid->res);
	int i;
	for (i = 0; i < size; ++i) {
		zero_v3(grid->verts[i].velocity);
		zero_v3(grid->verts[i].velocity_smooth);
		grid->verts[i].density = 0.0f;
		grid->verts[i].samples = 0;
	}
}

BLI_INLINE bool hair_grid_point_valid(const float vec[3], float gmin[3], float gmax[3])
{
	return !(vec[0] < gmin[0] || vec[1] < gmin[1] || vec[2] < gmin[2] ||
	         vec[0] > gmax[0] || vec[1] > gmax[1] || vec[2] > gmax[2]);
}

BLI_INLINE float dist_tent_v3f3(const float a[3], float x, float y, float z)
{
	float w = (1.0f - fabsf(a[0] - x)) * (1.0f - fabsf(a[1] - y)) * (1.0f - fabsf(a[2] - z));
	return w;
}

BLI_INLINE float weights_sum(const float weights[8])
{
	float totweight = 0.0f;
	int i;
	for (i = 0; i < 8; ++i)
		totweight += weights[i];
	return totweight;
}

/* returns the grid array offset as well to avoid redundant calculation */
BLI_INLINE int hair_grid_weights(const int res[3], const float gmin[3], float scale, const float vec[3], float weights[8])
{
	int i, j, k, offset;
	float uvw[3];

	i = HAIR_GRID_INDEX_AXIS(vec, res, gmin, scale, 0);
	j = HAIR_GRID_INDEX_AXIS(vec, res, gmin, scale, 1);
	k = HAIR_GRID_INDEX_AXIS(vec, res, gmin, scale, 2);
	offset = i + (j + k*res[1])*res[0];

	uvw[0] = (vec[0] - gmin[0]) * scale;
	uvw[1] = (vec[1] - gmin[1]) * scale;
	uvw[2] = (vec[2] - gmin[2]) * scale;

	weights[0] = dist_tent_v3f3(uvw, (float)i    , (float)j    , (float)k    );
	weights[1] = dist_tent_v3f3(uvw, (float)(i+1), (float)j    , (float)k    );
	weights[2] = dist_tent_v3f3(uvw, (float)i    , (float)(j+1), (float)k    );
	weights[3] = dist_tent_v3f3(uvw, (float)(i+1), (float)(j+1), (float)k    );
	weights[4] = dist_tent_v3f3(uvw, (float)i    , (float)j    , (float)(k+1));
	weights[5] = dist_tent_v3f3(uvw, (float)(i+1), (float)j    , (float)(k+1));
	weights[6] = dist_tent_v3f3(uvw, (float)i    , (float)(j+1), (float)(k+1));
	weights[7] = dist_tent_v3f3(uvw, (float)(i+1), (float)(j+1), (float)(k+1));

//	BLI_assert(fabsf(weights_sum(weights) - 1.0f) < 0.0001f);

	return offset;
}

BLI_INLINE void grid_to_world(HairGrid *grid, float vecw[3], const float vec[3])
{
	copy_v3_v3(vecw, vec);
	mul_v3_fl(vecw, grid->cellsize);
	add_v3_v3(vecw, grid->gmin);
}

void BPH_hair_volume_add_vertex(HairGrid *grid, const float x[3], const float v[3])
{
	const int res[3] = { grid->res[0], grid->res[1], grid->res[2] };
	float weights[8];
	int di, dj, dk;
	int offset;

	if (!hair_grid_point_valid(x, grid->gmin, grid->gmax))
		return;

	offset = hair_grid_weights(res, grid->gmin, grid->inv_cellsize, x, weights);

	for (di = 0; di < 2; ++di) {
		for (dj = 0; dj < 2; ++dj) {
			for (dk = 0; dk < 2; ++dk) {
				int voffset = offset + di + (dj + dk*res[1])*res[0];
				int iw = di + dj*2 + dk*4;

				grid->verts[voffset].density += weights[iw];
				madd_v3_v3fl(grid->verts[voffset].velocity, v, weights[iw]);
			}
		}
	}
}

#if 0
BLI_INLINE void hair_volume_eval_grid_vertex(HairGridVert *vert, const float loc[3], float radius, float dist_scale,
                                             const float x2[3], const float v2[3], const float x3[3], const float v3[3])
{
	float closest[3], lambda, dist, weight;

	lambda = closest_to_line_v3(closest, loc, x2, x3);
	dist = len_v3v3(closest, loc);

	weight = (radius - dist) * dist_scale;

	if (weight > 0.0f) {
		float vel[3];

		interp_v3_v3v3(vel, v2, v3, lambda);
		madd_v3_v3fl(vert->velocity, vel, weight);
		vert->density += weight;
		vert->samples += 1;
	}
}

BLI_INLINE int major_axis_v3(const float v[3])
{
	const float a = fabsf(v[0]);
	const float b = fabsf(v[1]);
	const float c = fabsf(v[2]);
	return a > b ? (a > c ? 0 : 2) : (b > c ? 1 : 2);
}

BLI_INLINE void hair_volume_add_segment_2D(HairGrid *grid,
                                           const float UNUSED(x1[3]), const float UNUSED(v1[3]), const float x2[3], const float v2[3],
                                           const float x3[3], const float v3[3], const float UNUSED(x4[3]), const float UNUSED(v4[3]),
                                           const float UNUSED(dir1[3]), const float dir2[3], const float UNUSED(dir3[3]),
                                           int resj, int resk, int jmin, int jmax, int kmin, int kmax,
                                           HairGridVert *vert, int stride_j, int stride_k, const float loc[3], int axis_j, int axis_k,
                                           int debug_i)
{
	const float radius = 1.5f;
	const float dist_scale = grid->inv_cellsize;

	int j, k;

	/* boundary checks to be safe */
	CLAMP_MIN(jmin, 0);
	CLAMP_MAX(jmax, resj-1);
	CLAMP_MIN(kmin, 0);
	CLAMP_MAX(kmax, resk-1);

	HairGridVert *vert_j = vert + jmin * stride_j;
	float loc_j[3] = { loc[0], loc[1], loc[2] };
	loc_j[axis_j] += (float)jmin;
	for (j = jmin; j <= jmax; ++j, vert_j += stride_j, loc_j[axis_j] += 1.0f) {

		HairGridVert *vert_k = vert_j + kmin * stride_k;
		float loc_k[3] = { loc_j[0], loc_j[1], loc_j[2] };
		loc_k[axis_k] += (float)kmin;
		for (k = kmin; k <= kmax; ++k, vert_k += stride_k, loc_k[axis_k] += 1.0f) {

			hair_volume_eval_grid_vertex(vert_k, loc_k, radius, dist_scale, x2, v2, x3, v3);

#if 0
			{
				float wloc[3], x2w[3], x3w[3];
				grid_to_world(grid, wloc, loc_k);
				grid_to_world(grid, x2w, x2);
				grid_to_world(grid, x3w, x3);

				if (vert_k->samples > 0)
					BKE_sim_debug_data_add_circle(wloc, 0.01f, 1.0, 1.0, 0.3, "grid", 2525, debug_i, j, k);

				if (grid->debug_value) {
					BKE_sim_debug_data_add_dot(wloc, 1, 0, 0, "grid", 93, debug_i, j, k);
					BKE_sim_debug_data_add_dot(x2w, 0.1, 0.1, 0.7, "grid", 649, debug_i, j, k);
					BKE_sim_debug_data_add_line(wloc, x2w, 0.3, 0.8, 0.3, "grid", 253, debug_i, j, k);
					BKE_sim_debug_data_add_line(wloc, x3w, 0.8, 0.3, 0.3, "grid", 254, debug_i, j, k);
//					BKE_sim_debug_data_add_circle(x2w, len_v3v3(wloc, x2w), 0.2, 0.7, 0.2, "grid", 255, i, j, k);
				}
			}
#endif
		}
	}
}

/* Uses a variation of Bresenham's algorithm for rasterizing a 3D grid with a line segment.
 *
 * The radius of influence around a segment is assumed to be at most 2*cellsize,
 * i.e. only cells containing the segment and their direct neighbors are examined.
 *
 *
 */
void BPH_hair_volume_add_segment(HairGrid *grid,
                                 const float x1[3], const float v1[3], const float x2[3], const float v2[3],
                                 const float x3[3], const float v3[3], const float x4[3], const float v4[3],
                                 const float dir1[3], const float dir2[3], const float dir3[3])
{
	const int res[3] = { grid->res[0], grid->res[1], grid->res[2] };

	/* find the primary direction from the major axis of the direction vector */
	const int axis0 = major_axis_v3(dir2);
	const int axis1 = (axis0 + 1) % 3;
	const int axis2 = (axis0 + 2) % 3;

	/* vertex buffer offset factors along cardinal axes */
	const int strides[3] = { 1, res[0], res[0] * res[1] };
	const int stride0 = strides[axis0];
	const int stride1 = strides[axis1];
	const int stride2 = strides[axis2];

	/* increment of secondary directions per step in the primary direction
	 * note: we always go in the positive direction along axis0, so the sign can be inverted
	 */
	const float inc1 = dir2[axis1] / dir2[axis0];
	const float inc2 = dir2[axis2] / dir2[axis0];

	/* start/end points, so increment along axis0 is always positive */
	const float *start = x2[axis0] < x3[axis0] ? x2 : x3;
	const float *end   = x2[axis0] < x3[axis0] ? x3 : x2;
	const float start0 = start[axis0], start1 = start[axis1], start2 = start[axis2];
	const float end0 = end[axis0];

	/* range along primary direction */
	const int imin = max_ii(floor_int(start[axis0]) - 1, 0);
	const int imax = min_ii(floor_int(end[axis0]) + 2, res[axis0]-1);

	float h = 0.0f;
	HairGridVert *vert0;
	float loc0[3];
	int j0, k0, j0_prev, k0_prev;
	int i;

	for (i = imin; i <= imax; ++i) {
		float shift1, shift2; /* fraction of a full cell shift [0.0, 1.0) */
		int jmin, jmax, kmin, kmax;

		h = CLAMPIS((float)i, start0, end0);

		shift1 = start1 + (h - start0) * inc1;
		shift2 = start2 + (h - start0) * inc2;

		j0_prev = j0;
		j0 = floor_int(shift1);

		k0_prev = k0;
		k0 = floor_int(shift2);

		if (i > imin) {
			jmin = min_ii(j0, j0_prev);
			jmax = max_ii(j0, j0_prev);
			kmin = min_ii(k0, k0_prev);
			kmax = max_ii(k0, k0_prev);
		}
		else {
			jmin = jmax = j0;
			kmin = kmax = k0;
		}

		vert0 = grid->verts + i * stride0;
		loc0[axis0] = (float)i;
		loc0[axis1] = 0.0f;
		loc0[axis2] = 0.0f;

		hair_volume_add_segment_2D(grid, x1, v1, x2, v2, x3, v3, x4, v4, dir1, dir2, dir3,
		                           res[axis1], res[axis2], jmin-1, jmax+2, kmin-1, kmax+2,
		                           vert0, stride1, stride2, loc0, axis1, axis2,
		                           i);
	}
}
#else
BLI_INLINE void hair_volume_eval_grid_vertex_sample(HairGridVert *vert, const float loc[3], float radius, float dist_scale,
                                                    const float x[3], const float v[3])
{
	float dist, weight;

	dist = len_v3v3(x, loc);

	weight = (radius - dist) * dist_scale;

	if (weight > 0.0f) {
		madd_v3_v3fl(vert->velocity, v, weight);
		vert->density += weight;
		vert->samples += 1;
	}
}

/* XXX simplified test implementation using a series of discrete sample along the segment,
 * instead of finding the closest point for all affected grid vertices.
 */
void BPH_hair_volume_add_segment(HairGrid *grid,
                                 const float UNUSED(x1[3]), const float UNUSED(v1[3]), const float x2[3], const float v2[3],
                                 const float x3[3], const float v3[3], const float UNUSED(x4[3]), const float UNUSED(v4[3]),
                                 const float UNUSED(dir1[3]), const float UNUSED(dir2[3]), const float UNUSED(dir3[3]))
{
	const float radius = 1.5f;
	const float dist_scale = grid->inv_cellsize;

	const int res[3] = { grid->res[0], grid->res[1], grid->res[2] };
	const int stride[3] = { 1, res[0], res[0] * res[1] };
	const int num_samples = 10;

	int s;

	for (s = 0; s < num_samples; ++s) {
		float x[3], v[3];
		int i, j, k;

		float f = (float)s / (float)(num_samples-1);
		interp_v3_v3v3(x, x2, x3, f);
		interp_v3_v3v3(v, v2, v3, f);

		int imin = max_ii(floor_int(x[0]) - 2, 0);
		int imax = min_ii(floor_int(x[0]) + 2, res[0]-1);
		int jmin = max_ii(floor_int(x[1]) - 2, 0);
		int jmax = min_ii(floor_int(x[1]) + 2, res[1]-1);
		int kmin = max_ii(floor_int(x[2]) - 2, 0);
		int kmax = min_ii(floor_int(x[2]) + 2, res[2]-1);

		for (k = kmin; k <= kmax; ++k) {
			for (j = jmin; j <= jmax; ++j) {
				for (i = imin; i <= imax; ++i) {
					float loc[3] = { (float)i, (float)j, (float)k };
					HairGridVert *vert = grid->verts + i * stride[0] + j * stride[1] + k * stride[2];

					hair_volume_eval_grid_vertex_sample(vert, loc, radius, dist_scale, x, v);
				}
			}
		}
	}
}
#endif

void BPH_hair_volume_normalize_vertex_grid(HairGrid *grid)
{
	int i, size = hair_grid_size(grid->res);
	/* divide velocity with density */
	for (i = 0; i < size; i++) {
		float density = grid->verts[i].density;
		if (density > 0.0f)
			mul_v3_fl(grid->verts[i].velocity, 1.0f/density);
	}
}

static const float density_threshold = 0.001f; /* cells with density below this are considered empty */

/* Contribution of target density pressure to the laplacian in the pressure poisson equation.
 * This is based on the model found in
 * "Two-way Coupled SPH and Particle Level Set Fluid Simulation" (Losasso et al., 2008)
 */
BLI_INLINE float hair_volume_density_divergence(float density, float target_density, float strength)
{
	if (density > density_threshold && density > target_density)
		return strength * logf(target_density / density);
	else
		return 0.0f;
}

bool BPH_hair_volume_solve_divergence(HairGrid *grid, float /*dt*/, float target_density, float target_strength)
{
	const float flowfac = grid->cellsize;
	const float inv_flowfac = 1.0f / grid->cellsize;

	/*const int num_cells = hair_grid_size(grid->res);*/
	const int res[3] = { grid->res[0], grid->res[1], grid->res[2] };
	const int resA[3] = { grid->res[0] + 2, grid->res[1] + 2, grid->res[2] + 2 };

	const int stride0 = 1;
	const int stride1 = grid->res[0];
	const int stride2 = grid->res[1] * grid->res[0];
	const int strideA0 = 1;
	const int strideA1 = grid->res[0] + 2;
	const int strideA2 = (grid->res[1] + 2) * (grid->res[0] + 2);

	const int num_cells = res[0] * res[1] * res[2];
	const int num_cellsA = (res[0] + 2) * (res[1] + 2) * (res[2] + 2);

	HairGridVert *vert_start = grid->verts - (stride0 + stride1 + stride2);
	HairGridVert *vert;
	int i, j, k;

#define MARGIN_i0 (i < 1)
#define MARGIN_j0 (j < 1)
#define MARGIN_k0 (k < 1)
#define MARGIN_i1 (i >= resA[0]-1)
#define MARGIN_j1 (j >= resA[1]-1)
#define MARGIN_k1 (k >= resA[2]-1)

#define NEIGHBOR_MARGIN_i0 (i < 2)
#define NEIGHBOR_MARGIN_j0 (j < 2)
#define NEIGHBOR_MARGIN_k0 (k < 2)
#define NEIGHBOR_MARGIN_i1 (i >= resA[0]-2)
#define NEIGHBOR_MARGIN_j1 (j >= resA[1]-2)
#define NEIGHBOR_MARGIN_k1 (k >= resA[2]-2)

	BLI_assert(num_cells >= 1);

	/* Calculate divergence */
	lVector B(num_cellsA);
	for (k = 0; k < resA[2]; ++k) {
		for (j = 0; j < resA[1]; ++j) {
			for (i = 0; i < resA[0]; ++i) {
				int u = i * strideA0 + j * strideA1 + k * strideA2;
				bool is_margin = MARGIN_i0 || MARGIN_i1 || MARGIN_j0 || MARGIN_j1 || MARGIN_k0 || MARGIN_k1;

				if (is_margin) {
					B[u] = 0.0f;
					continue;
				}

				vert = vert_start + i * stride0 + j * stride1 + k * stride2;

				const float *v0 = vert->velocity;
				float dx = 0.0f, dy = 0.0f, dz = 0.0f;
				if (!NEIGHBOR_MARGIN_i0)
					dx += v0[0] - (vert - stride0)->velocity[0];
				if (!NEIGHBOR_MARGIN_i1)
					dx += (vert + stride0)->velocity[0] - v0[0];
				if (!NEIGHBOR_MARGIN_j0)
					dy += v0[1] - (vert - stride1)->velocity[1];
				if (!NEIGHBOR_MARGIN_j1)
					dy += (vert + stride1)->velocity[1] - v0[1];
				if (!NEIGHBOR_MARGIN_k0)
					dz += v0[2] - (vert - stride2)->velocity[2];
				if (!NEIGHBOR_MARGIN_k1)
					dz += (vert + stride2)->velocity[2] - v0[2];

				float divergence = -0.5f * flowfac * (dx + dy + dz);

				/* adjustment term for target density */
				float target = hair_volume_density_divergence(vert->density, target_density, target_strength);

				/* B vector contains the finite difference approximation of the velocity divergence.
				 * Note: according to the discretized Navier-Stokes equation the rhs vector
				 * and resulting pressure gradient should be multiplied by the (inverse) density;
				 * however, this is already included in the weighting of hair velocities on the grid!
				 */
				B[u] = divergence - target;

#if 0
				{
					float wloc[3], loc[3];
					float col0[3] = {0.0, 0.0, 0.0};
					float colp[3] = {0.0, 1.0, 1.0};
					float coln[3] = {1.0, 0.0, 1.0};
					float col[3];
					float fac;

					loc[0] = (float)(i - 1);
					loc[1] = (float)(j - 1);
					loc[2] = (float)(k - 1);
					grid_to_world(grid, wloc, loc);

					if (divergence > 0.0f) {
						fac = CLAMPIS(divergence * target_strength, 0.0, 1.0);
						interp_v3_v3v3(col, col0, colp, fac);
					}
					else {
						fac = CLAMPIS(-divergence * target_strength, 0.0, 1.0);
						interp_v3_v3v3(col, col0, coln, fac);
					}
					if (fac > 0.05f)
						BKE_sim_debug_data_add_circle(grid->debug_data, wloc, 0.01f, col[0], col[1], col[2], "grid", 5522, i, j, k);
				}
#endif
			}
		}
	}

	/* Main Poisson equation system:
	 * This is derived from the discretezation of the Poisson equation
	 *   div(grad(p)) = div(v)
	 *
	 * The finite difference approximation yields the linear equation system described here:
	 * https://en.wikipedia.org/wiki/Discrete_Poisson_equation
	 */
	lMatrix A(num_cellsA, num_cellsA);
	/* Reserve space for the base equation system (without boundary conditions).
	 * Each column contains a factor 6 on the diagonal
	 * and up to 6 factors -1 on other places.
	 */
	A.reserve(Eigen::VectorXi::Constant(num_cellsA, 7));

	for (k = 0; k < resA[2]; ++k) {
		for (j = 0; j < resA[1]; ++j) {
			for (i = 0; i < resA[0]; ++i) {
				int u = i * strideA0 + j * strideA1 + k * strideA2;
				bool is_margin = MARGIN_i0 || MARGIN_i1 || MARGIN_j0 || MARGIN_j1 || MARGIN_k0 || MARGIN_k1;

				vert = vert_start + i * stride0 + j * stride1 + k * stride2;
				if (!is_margin && vert->density > density_threshold) {
					int neighbors_lo = 0;
					int neighbors_hi = 0;
					int non_solid_neighbors = 0;
					int neighbor_lo_index[3];
					int neighbor_hi_index[3];
					int n;

					/* check for upper bounds in advance
					 * to get the correct number of neighbors,
					 * needed for the diagonal element
					 */
					if (!NEIGHBOR_MARGIN_k0 && (vert - stride2)->density > density_threshold)
						neighbor_lo_index[neighbors_lo++] = u - strideA2;
					if (!NEIGHBOR_MARGIN_j0 && (vert - stride1)->density > density_threshold)
						neighbor_lo_index[neighbors_lo++] = u - strideA1;
					if (!NEIGHBOR_MARGIN_i0 && (vert - stride0)->density > density_threshold)
						neighbor_lo_index[neighbors_lo++] = u - strideA0;
					if (!NEIGHBOR_MARGIN_i1 && (vert + stride0)->density > density_threshold)
						neighbor_hi_index[neighbors_hi++] = u + strideA0;
					if (!NEIGHBOR_MARGIN_j1 && (vert + stride1)->density > density_threshold)
						neighbor_hi_index[neighbors_hi++] = u + strideA1;
					if (!NEIGHBOR_MARGIN_k1 && (vert + stride2)->density > density_threshold)
						neighbor_hi_index[neighbors_hi++] = u + strideA2;

					/*int liquid_neighbors = neighbors_lo + neighbors_hi;*/
					non_solid_neighbors = 6;

					for (n = 0; n < neighbors_lo; ++n)
						A.insert(neighbor_lo_index[n], u) = -1.0f;
					A.insert(u, u) = (float)non_solid_neighbors;
					for (n = 0; n < neighbors_hi; ++n)
						A.insert(neighbor_hi_index[n], u) = -1.0f;
				}
				else {
					A.insert(u, u) = 1.0f;
				}
			}
		}
	}

	ConjugateGradient cg;
	cg.setMaxIterations(100);
	cg.setTolerance(0.01f);

	cg.compute(A);

	lVector p = cg.solve(B);

	if (cg.info() == Eigen::Success) {
		/* Calculate velocity = grad(p) */
		for (k = 0; k < resA[2]; ++k) {
			for (j = 0; j < resA[1]; ++j) {
				for (i = 0; i < resA[0]; ++i) {
					int u = i * strideA0 + j * strideA1 + k * strideA2;
					bool is_margin = MARGIN_i0 || MARGIN_i1 || MARGIN_j0 || MARGIN_j1 || MARGIN_k0 || MARGIN_k1;
					if (is_margin)
						continue;

					vert = vert_start + i * stride0 + j * stride1 + k * stride2;
					if (vert->density > density_threshold) {
						float p_left   = p[u - strideA0];
						float p_right  = p[u + strideA0];
						float p_down   = p[u - strideA1];
						float p_up     = p[u + strideA1];
						float p_bottom = p[u - strideA2];
						float p_top    = p[u + strideA2];

						/* finite difference estimate of pressure gradient */
						float dvel[3];
						dvel[0] = p_right - p_left;
						dvel[1] = p_up - p_down;
						dvel[2] = p_top - p_bottom;
						mul_v3_fl(dvel, -0.5f * inv_flowfac);

						/* pressure gradient describes velocity delta */
						add_v3_v3v3(vert->velocity_smooth, vert->velocity, dvel);
					}
					else {
						zero_v3(vert->velocity_smooth);
					}
				}
			}
		}

#if 0
		{
			int axis = 0;
			float offset = 0.0f;

			int slice = (offset - grid->gmin[axis]) / grid->cellsize;

			for (k = 0; k < resA[2]; ++k) {
				for (j = 0; j < resA[1]; ++j) {
					for (i = 0; i < resA[0]; ++i) {
						int u = i * strideA0 + j * strideA1 + k * strideA2;
						bool is_margin = MARGIN_i0 || MARGIN_i1 || MARGIN_j0 || MARGIN_j1 || MARGIN_k0 || MARGIN_k1;
						if (i != slice)
							continue;

						vert = vert_start + i * stride0 + j * stride1 + k * stride2;

						float wloc[3], loc[3];
						float col0[3] = {0.0, 0.0, 0.0};
						float colp[3] = {0.0, 1.0, 1.0};
						float coln[3] = {1.0, 0.0, 1.0};
						float col[3];
						float fac;

						loc[0] = (float)(i - 1);
						loc[1] = (float)(j - 1);
						loc[2] = (float)(k - 1);
						grid_to_world(grid, wloc, loc);

						float pressure = p[u];
						if (pressure > 0.0f) {
							fac = CLAMPIS(pressure * grid->debug1, 0.0, 1.0);
							interp_v3_v3v3(col, col0, colp, fac);
						}
						else {
							fac = CLAMPIS(-pressure * grid->debug1, 0.0, 1.0);
							interp_v3_v3v3(col, col0, coln, fac);
						}
						if (fac > 0.05f)
							BKE_sim_debug_data_add_circle(grid->debug_data, wloc, 0.01f, col[0], col[1], col[2], "grid", 5533, i, j, k);

						if (!is_margin) {
							float dvel[3];
							sub_v3_v3v3(dvel, vert->velocity_smooth, vert->velocity);
//							BKE_sim_debug_data_add_vector(grid->debug_data, wloc, dvel, 1, 1, 1, "grid", 5566, i, j, k);
						}

						if (!is_margin) {
							float d = CLAMPIS(vert->density * grid->debug2, 0.0f, 1.0f);
							float col0[3] = {0.3, 0.3, 0.3};
							float colp[3] = {0.0, 0.0, 1.0};
							float col[3];

							interp_v3_v3v3(col, col0, colp, d);
//							if (d > 0.05f)
//								BKE_sim_debug_data_add_dot(grid->debug_data, wloc, col[0], col[1], col[2], "grid", 5544, i, j, k);
						}
					}
				}
			}
		}
#endif

		return true;
	}
	else {
		/* Clear result in case of error */
		for (i = 0, vert = grid->verts; i < num_cells; ++i, ++vert) {
			zero_v3(vert->velocity_smooth);
		}

		return false;
	}
}

#if 0 /* XXX weighting is incorrect, disabled for now */
/* Velocity filter kernel
 * See https://en.wikipedia.org/wiki/Filter_%28large_eddy_simulation%29
 */

BLI_INLINE void hair_volume_filter_box_convolute(HairVertexGrid *grid, float invD, const int kernel_size[3], int i, int j, int k)
{
	int res = grid->res;
	int p, q, r;
	int minp = max_ii(i - kernel_size[0], 0), maxp = min_ii(i + kernel_size[0], res-1);
	int minq = max_ii(j - kernel_size[1], 0), maxq = min_ii(j + kernel_size[1], res-1);
	int minr = max_ii(k - kernel_size[2], 0), maxr = min_ii(k + kernel_size[2], res-1);
	int offset, kernel_offset, kernel_dq, kernel_dr;
	HairGridVert *verts;
	float *vel_smooth;

	offset = i + (j + k*res)*res;
	verts = grid->verts;
	vel_smooth = verts[offset].velocity_smooth;

	kernel_offset = minp + (minq + minr*res)*res;
	kernel_dq = res;
	kernel_dr = res * res;
	for (r = minr; r <= maxr; ++r) {
		for (q = minq; q <= maxq; ++q) {
			for (p = minp; p <= maxp; ++p) {

				madd_v3_v3fl(vel_smooth, verts[kernel_offset].velocity, invD);

				kernel_offset += 1;
			}
			kernel_offset += kernel_dq;
		}
		kernel_offset += kernel_dr;
	}
}

void BPH_hair_volume_vertex_grid_filter_box(HairVertexGrid *grid, int kernel_size)
{
	int size = hair_grid_size(grid->res);
	int kernel_sizev[3] = {kernel_size, kernel_size, kernel_size};
	int tot;
	float invD;
	int i, j, k;

	if (kernel_size <= 0)
		return;

	tot = kernel_size * 2 + 1;
	invD = 1.0f / (float)(tot*tot*tot);

	/* clear values for convolution */
	for (i = 0; i < size; ++i) {
		zero_v3(grid->verts[i].velocity_smooth);
	}

	for (i = 0; i < grid->res; ++i) {
		for (j = 0; j < grid->res; ++j) {
			for (k = 0; k < grid->res; ++k) {
				hair_volume_filter_box_convolute(grid, invD, kernel_sizev, i, j, k);
			}
		}
	}

	/* apply as new velocity */
	for (i = 0; i < size; ++i) {
		copy_v3_v3(grid->verts[i].velocity, grid->verts[i].velocity_smooth);
	}
}
#endif

HairGrid *BPH_hair_volume_create_vertex_grid(float cellsize, const float gmin[3], const float gmax[3])
{
	float scale;
	float extent[3];
	int resmin[3], resmax[3], res[3];
	float gmin_margin[3], gmax_margin[3];
	int size;
	HairGrid *grid;
	int i;

	/* sanity check */
	if (cellsize <= 0.0f)
		cellsize = 1.0f;
	scale = 1.0f / cellsize;

	sub_v3_v3v3(extent, gmax, gmin);
	for (i = 0; i < 3; ++i) {
		resmin[i] = floor_int(gmin[i] * scale);
		resmax[i] = floor_int(gmax[i] * scale) + 1;

		/* add margin of 1 cell */
		resmin[i] -= 1;
		resmax[i] += 1;

		res[i] = resmax[i] - resmin[i] + 1;
		/* sanity check: avoid null-sized grid */
		if (res[i] < 4) {
			res[i] = 4;
			resmax[i] = resmin[i] + 4;
		}
		/* sanity check: avoid too large grid size */
		if (res[i] > MAX_HAIR_GRID_RES) {
			res[i] = MAX_HAIR_GRID_RES;
			resmax[i] = resmin[i] + MAX_HAIR_GRID_RES;
		}

		gmin_margin[i] = (float)resmin[i] * cellsize;
		gmax_margin[i] = (float)resmax[i] * cellsize;
	}
	size = hair_grid_size(res);

	grid = (HairGrid *)MEM_callocN(sizeof(HairGrid), "hair grid");
	grid->res[0] = res[0];
	grid->res[1] = res[1];
	grid->res[2] = res[2];
	copy_v3_v3(grid->gmin, gmin_margin);
	copy_v3_v3(grid->gmax, gmax_margin);
	grid->cellsize = cellsize;
	grid->inv_cellsize = scale;
	grid->verts = (HairGridVert *)MEM_callocN(sizeof(HairGridVert) * size, "hair voxel data");

	return grid;
}

void BPH_hair_volume_free_vertex_grid(HairGrid *grid)
{
	if (grid) {
		if (grid->verts)
			MEM_freeN(grid->verts);
		MEM_freeN(grid);
	}
}

void BPH_hair_volume_grid_geometry(HairGrid *grid, float *cellsize, int res[3], float gmin[3], float gmax[3])
{
	if (cellsize) *cellsize = grid->cellsize;
	if (res) copy_v3_v3_int(res, grid->res);
	if (gmin) copy_v3_v3(gmin, grid->gmin);
	if (gmax) copy_v3_v3(gmax, grid->gmax);
}

#if 0
static HairGridVert *hair_volume_create_collision_grid(ClothModifierData *clmd, lfVector *lX, unsigned int numverts)
{
	int res = hair_grid_res;
	int size = hair_grid_size(res);
	HairGridVert *collgrid;
	ListBase *colliders;
	ColliderCache *col = NULL;
	float gmin[3], gmax[3], scale[3];
	/* 2.0f is an experimental value that seems to give good results */
	float collfac = 2.0f * clmd->sim_parms->collider_friction;
	unsigned int	v = 0;
	int	            i = 0;

	hair_volume_get_boundbox(lX, numverts, gmin, gmax);
	hair_grid_get_scale(res, gmin, gmax, scale);

	collgrid = MEM_mallocN(sizeof(HairGridVert) * size, "hair collider voxel data");

	/* initialize grid */
	for (i = 0; i < size; ++i) {
		zero_v3(collgrid[i].velocity);
		collgrid[i].density = 0.0f;
	}

	/* gather colliders */
	colliders = get_collider_cache(clmd->scene, NULL, NULL);
	if (colliders && collfac > 0.0f) {
		for (col = colliders->first; col; col = col->next) {
			MVert *loc0 = col->collmd->x;
			MVert *loc1 = col->collmd->xnew;
			float vel[3];
			float weights[8];
			int di, dj, dk;

			for (v=0; v < col->collmd->numverts; v++, loc0++, loc1++) {
				int offset;

				if (!hair_grid_point_valid(loc1->co, gmin, gmax))
					continue;

				offset = hair_grid_weights(res, gmin, scale, lX[v], weights);

				sub_v3_v3v3(vel, loc1->co, loc0->co);

				for (di = 0; di < 2; ++di) {
					for (dj = 0; dj < 2; ++dj) {
						for (dk = 0; dk < 2; ++dk) {
							int voffset = offset + di + (dj + dk*res)*res;
							int iw = di + dj*2 + dk*4;

							collgrid[voffset].density += weights[iw];
							madd_v3_v3fl(collgrid[voffset].velocity, vel, weights[iw]);
						}
					}
				}
			}
		}
	}
	free_collider_cache(&colliders);

	/* divide velocity with density */
	for (i = 0; i < size; i++) {
		float density = collgrid[i].density;
		if (density > 0.0f)
			mul_v3_fl(collgrid[i].velocity, 1.0f/density);
	}

	return collgrid;
}
<<<<<<< HEAD
#endif
=======
#endif

bool BPH_hair_volume_get_texture_data(HairGrid *grid, VoxelData *vd)
{
	int totres, i;
	int depth;

	vd->resol[0] = grid->res[0];
	vd->resol[1] = grid->res[1];
	vd->resol[2] = grid->res[2];

	totres = hair_grid_size(grid->res);

	if (vd->hair_type == TEX_VD_HAIRVELOCITY) {
		depth = 4;
		vd->data_type = TEX_VD_RGBA_PREMUL;
	}
	else {
		depth = 1;
		vd->data_type = TEX_VD_INTENSITY;
	}

	if (totres > 0) {
		vd->dataset = (float *)MEM_mapallocN(sizeof(float) * depth * (totres), "hair volume texture data");

		for (i = 0; i < totres; ++i) {
			switch (vd->hair_type) {
				case TEX_VD_HAIRDENSITY:
					vd->dataset[i] = grid->verts[i].density;
					break;

				case TEX_VD_HAIRRESTDENSITY:
					vd->dataset[i] = 0.0f; // TODO
					break;

				case TEX_VD_HAIRVELOCITY: {
					vd->dataset[i + 0*totres] = grid->verts[i].velocity[0];
					vd->dataset[i + 1*totres] = grid->verts[i].velocity[1];
					vd->dataset[i + 2*totres] = grid->verts[i].velocity[2];
					vd->dataset[i + 3*totres] = len_v3(grid->verts[i].velocity);
					break;
				}
				case TEX_VD_HAIRENERGY:
					vd->dataset[i] = 0.0f; // TODO
					break;
			}
		}
	}
	else {
		vd->dataset = NULL;
	}

	return true;
}
>>>>>>> a25c11fd
<|MERGE_RESOLUTION|>--- conflicted
+++ resolved
@@ -1098,61 +1098,4 @@
 
 	return collgrid;
 }
-<<<<<<< HEAD
-#endif
-=======
-#endif
-
-bool BPH_hair_volume_get_texture_data(HairGrid *grid, VoxelData *vd)
-{
-	int totres, i;
-	int depth;
-
-	vd->resol[0] = grid->res[0];
-	vd->resol[1] = grid->res[1];
-	vd->resol[2] = grid->res[2];
-
-	totres = hair_grid_size(grid->res);
-
-	if (vd->hair_type == TEX_VD_HAIRVELOCITY) {
-		depth = 4;
-		vd->data_type = TEX_VD_RGBA_PREMUL;
-	}
-	else {
-		depth = 1;
-		vd->data_type = TEX_VD_INTENSITY;
-	}
-
-	if (totres > 0) {
-		vd->dataset = (float *)MEM_mapallocN(sizeof(float) * depth * (totres), "hair volume texture data");
-
-		for (i = 0; i < totres; ++i) {
-			switch (vd->hair_type) {
-				case TEX_VD_HAIRDENSITY:
-					vd->dataset[i] = grid->verts[i].density;
-					break;
-
-				case TEX_VD_HAIRRESTDENSITY:
-					vd->dataset[i] = 0.0f; // TODO
-					break;
-
-				case TEX_VD_HAIRVELOCITY: {
-					vd->dataset[i + 0*totres] = grid->verts[i].velocity[0];
-					vd->dataset[i + 1*totres] = grid->verts[i].velocity[1];
-					vd->dataset[i + 2*totres] = grid->verts[i].velocity[2];
-					vd->dataset[i + 3*totres] = len_v3(grid->verts[i].velocity);
-					break;
-				}
-				case TEX_VD_HAIRENERGY:
-					vd->dataset[i] = 0.0f; // TODO
-					break;
-			}
-		}
-	}
-	else {
-		vd->dataset = NULL;
-	}
-
-	return true;
-}
->>>>>>> a25c11fd
+#endif