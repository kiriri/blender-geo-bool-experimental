--- conflicted
+++ resolved
@@ -1869,24 +1869,18 @@
 	}
 
 	/* property from linked data-block */
-<<<<<<< HEAD
 	if (id) {
 		if (ID_IS_LINKED(id) && (prop->flag & PROP_LIB_EXCEPTION) == 0) {
 			if (!(*r_info)[0]) {
-				*r_info = "Can't edit this property from a linked data-block.";
+				*r_info = N_("Can't edit this property from a linked data-block.");
 			}
 			return false;
 		}
 		if (id->override_static != NULL && !RNA_property_overridable(ptr, prop)) {
 			if (!(*r_info)[0]) {
-				*r_info = "Can't edit this property from an override data-block.";
+				*r_info = N_("Can't edit this property from an override data-block.");
 			}
 			return false;
-=======
-	if (id && ID_IS_LINKED(id) && (prop->flag & PROP_LIB_EXCEPTION) == 0) {
-		if (!(*r_info)[0]) {
-			*r_info = N_("Can't edit this property from a linked data-block");
->>>>>>> 5c3857b3
 		}
 	}
 
