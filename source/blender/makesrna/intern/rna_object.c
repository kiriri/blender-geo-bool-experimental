/*
 * $Id$
 *
 * ***** BEGIN GPL LICENSE BLOCK *****
 *
 * This program is free software; you can redistribute it and/or
 * modify it under the terms of the GNU General Public License
 * as published by the Free Software Foundation; either version 2
 * of the License, or (at your option) any later version.
 *
 * This program is distributed in the hope that it will be useful,
 * but WITHOUT ANY WARRANTY; without even the implied warranty of
 * MERCHANTABILITY or FITNESS FOR A PARTICULAR PURPOSE.  See the
 * GNU General Public License for more details.
 *
 * You should have received a copy of the GNU General Public License
 * along with this program; if not, write to the Free Software Foundation,
 * Inc., 51 Franklin Street, Fifth Floor, Boston, MA 02110-1301, USA.
 *
 * Contributor(s): Blender Foundation (2008).
 *
 * ***** END GPL LICENSE BLOCK *****
 */

/** \file blender/makesrna/intern/rna_object.c
 *  \ingroup RNA
 */


#include <stdio.h>
#include <stdlib.h>

#include "RNA_access.h"
#include "RNA_define.h"
#include "RNA_enum_types.h"

#include "rna_internal.h"

#include "DNA_action_types.h"
#include "DNA_customdata_types.h"
#include "DNA_controller_types.h"
#include "DNA_group_types.h"
#include "DNA_material_types.h"
#include "DNA_mesh_types.h"
#include "DNA_object_force.h"
#include "DNA_object_types.h"
#include "DNA_property_types.h"
#include "DNA_scene_types.h"
#include "DNA_meta_types.h"

#include "BKE_group.h" /* needed for object_in_group() */

#include "BLO_sys_types.h" /* needed for intptr_t used in ED_mesh.h */
#include "BLF_api.h"
#include "ED_mesh.h"

#include "WM_api.h"
#include "WM_types.h"

EnumPropertyItem object_mode_items[] = {
	{OB_MODE_OBJECT, "OBJECT", ICON_OBJECT_DATAMODE, N_("Object"), ""},
	{OB_MODE_EDIT, "EDIT", ICON_EDITMODE_HLT, N_("Edit"), ""},
	{OB_MODE_SCULPT, "SCULPT", ICON_SCULPTMODE_HLT, N_("Sculpt"), ""},
	{OB_MODE_VERTEX_PAINT, "VERTEX_PAINT", ICON_VPAINT_HLT, N_("Vertex Paint"), ""},
	{OB_MODE_WEIGHT_PAINT, "WEIGHT_PAINT", ICON_WPAINT_HLT, N_("Weight Paint"), ""},
	{OB_MODE_TEXTURE_PAINT, "TEXTURE_PAINT", ICON_TPAINT_HLT, N_("Texture Paint"), ""},
	{OB_MODE_PARTICLE_EDIT, "PARTICLE_EDIT", ICON_PARTICLEMODE, N_("Particle Edit"), ""},
	{OB_MODE_POSE, "POSE", ICON_POSE_HLT, N_("Pose"), ""},
	{0, NULL, 0, NULL, NULL}};

static EnumPropertyItem parent_type_items[] = {
	{PAROBJECT, "OBJECT", 0, N_("Object"), N_("The object is parented to an object")},
	{PARCURVE, "CURVE", 0, N_("Curve"), N_("The object is parented to a curve")},
	{PARKEY, "KEY", 0, N_("Key"), ""},
	{PARSKEL, "ARMATURE", 0, N_("Armature"), ""},
	{PARSKEL, "LATTICE", 0, N_("Lattice"), N_("The object is parented to a lattice")}, // PARSKEL reuse will give issues
	{PARVERT1, "VERTEX", 0, N_("Vertex"), N_("The object is parented to a vertex")},
	{PARVERT3, "VERTEX_3", 0, N_("3 Vertices"), ""},
	{PARBONE, "BONE", 0, N_("Bone"), N_("The object is parented to a bone")},
	{0, NULL, 0, NULL, NULL}};
	
static EnumPropertyItem collision_bounds_items[] = {
	{OB_BOUND_BOX, "BOX", 0, N_("Box"), ""},
	{OB_BOUND_SPHERE, "SPHERE", 0, N_("Sphere"), ""},
	{OB_BOUND_CYLINDER, "CYLINDER", 0, N_("Cylinder"), ""},
	{OB_BOUND_CONE, "CONE", 0, N_("Cone"), ""},
	{OB_BOUND_POLYT, "CONVEX_HULL", 0, N_("Convex Hull"), ""},
	{OB_BOUND_POLYH, "TRIANGLE_MESH", 0, N_("Triangle Mesh"), ""},
	{OB_BOUND_CAPSULE, "CAPSULE", 0, N_("Capsule"), ""},
	//{OB_DYN_MESH, "DYNAMIC_MESH", 0, "Dynamic Mesh", ""},
	{0, NULL, 0, NULL, NULL}};

EnumPropertyItem metaelem_type_items[] = {
	{MB_BALL, "BALL", ICON_META_BALL, N_("Ball"), ""},
	{MB_TUBE, "CAPSULE", ICON_META_CAPSULE, N_("Capsule"), ""},
	{MB_PLANE, "PLANE", ICON_META_PLANE, N_("Plane"), ""},
	{MB_ELIPSOID, "ELLIPSOID", ICON_META_ELLIPSOID, N_("Ellipsoid"), ""}, // NOTE: typo at original definition!
	{MB_CUBE, "CUBE", ICON_META_CUBE, N_("Cube"), ""},
	{0, NULL, 0, NULL, NULL}};

/* used for 2 enums */
#define OBTYPE_CU_CURVE {OB_CURVE, "CURVE", 0, N_("Curve"), ""}
#define OBTYPE_CU_SURF {OB_SURF, "SURFACE", 0, N_("Surface"), ""}
#define OBTYPE_CU_FONT {OB_FONT, "FONT", 0, N_("Font"), ""}

EnumPropertyItem object_type_items[] = {
	{OB_MESH, "MESH", 0, N_("Mesh"), ""},
	OBTYPE_CU_CURVE,
	OBTYPE_CU_SURF,
	{OB_MBALL, "META", 0, N_("Meta"), ""},
	OBTYPE_CU_FONT,
	{0, "", 0, NULL, NULL},
	{OB_ARMATURE, "ARMATURE", 0, N_("Armature"), ""},
	{OB_LATTICE, "LATTICE", 0, N_("Lattice"), ""},
	{OB_EMPTY, "EMPTY", 0, N_("Empty"), ""},
	{0, "", 0, NULL, NULL},
	{OB_CAMERA, "CAMERA", 0, N_("Camera"), ""},
	{OB_LAMP, "LAMP", 0, N_("Lamp"), ""},
	{0, NULL, 0, NULL, NULL}};

EnumPropertyItem object_type_curve_items[] = {
	OBTYPE_CU_CURVE,
	OBTYPE_CU_SURF,
	OBTYPE_CU_FONT,
	{0, NULL, 0, NULL, NULL}};


#ifdef RNA_RUNTIME

#include "BLI_math.h"

#include "DNA_key_types.h"
#include "DNA_constraint_types.h"
#include "DNA_lattice_types.h"

#include "BKE_armature.h"
#include "BKE_bullet.h"
#include "BKE_constraint.h"
#include "BKE_context.h"
#include "BKE_curve.h"
#include "BKE_depsgraph.h"
#include "BKE_effect.h"
#include "BKE_key.h"
#include "BKE_object.h"
#include "BKE_material.h"
#include "BKE_mesh.h"
#include "BKE_particle.h"
#include "BKE_scene.h"
#include "BKE_deform.h"

#include "BLI_editVert.h" /* for EditMesh->mat_nr */

#include "ED_mesh.h"
#include "ED_object.h"
#include "ED_particle.h"
#include "ED_curve.h"
#include "ED_lattice.h"

static void rna_Object_internal_update(Main *UNUSED(bmain), Scene *UNUSED(scene), PointerRNA *ptr)
{
	DAG_id_tag_update(ptr->id.data, OB_RECALC_OB);
}

static void rna_Object_matrix_world_update(Main *bmain, Scene *scene, PointerRNA *ptr)
{
	/* dont use compat so we get predictable rotation */
	object_apply_mat4(ptr->id.data, ((Object *)ptr->id.data)->obmat, FALSE, TRUE);
	rna_Object_internal_update(bmain, scene, ptr);
}

static void rna_Object_matrix_local_get(PointerRNA *ptr, float values[16])
{
	Object *ob= ptr->id.data;

	if(ob->parent) {
		float invmat[4][4]; /* for inverse of parent's matrix */
		invert_m4_m4(invmat, ob->parent->obmat);
		mul_m4_m4m4((float(*)[4])values, ob->obmat, invmat);
	}
	else {
		copy_m4_m4((float(*)[4])values, ob->obmat);
	}
}

static void rna_Object_matrix_local_set(PointerRNA *ptr, const float values[16])
{
	Object *ob= ptr->id.data;

	/* localspace matrix is truly relative to the parent, but parameters
	 * stored in object are relative to parentinv matrix.  Undo the parent
	 * inverse part before updating obmat and calling apply_obmat() */
	if(ob->parent) {
		float invmat[4][4];
		invert_m4_m4(invmat, ob->parentinv);
		mul_m4_m4m4(ob->obmat, (float(*)[4])values, invmat);
	}
	else {
		copy_m4_m4(ob->obmat, (float(*)[4])values);
	}

	/* dont use compat so we get predictable rotation */
	object_apply_mat4(ob, ob->obmat, FALSE, FALSE);
}

static void rna_Object_matrix_basis_get(PointerRNA *ptr, float values[16])
{
	Object *ob= ptr->id.data;
	object_to_mat4(ob, (float(*)[4])values);
}

static void rna_Object_matrix_basis_set(PointerRNA *ptr, const float values[16])
{
	Object *ob= ptr->id.data;
	object_apply_mat4(ob, (float(*)[4])values, FALSE, FALSE);
}

void rna_Object_internal_update_data(Main *UNUSED(bmain), Scene *UNUSED(scene), PointerRNA *ptr)
{
	DAG_id_tag_update(ptr->id.data, OB_RECALC_DATA);
	WM_main_add_notifier(NC_OBJECT|ND_DRAW, ptr->id.data);
}

void rna_Object_active_shape_update(Main *bmain, Scene *scene, PointerRNA *ptr)
{
	Object *ob= ptr->id.data;

	if(scene->obedit == ob) {
		/* exit/enter editmode to get new shape */
		switch(ob->type) {
			case OB_MESH:
				load_editMesh(scene, ob);
				make_editMesh(scene, ob);
				break;
			case OB_CURVE:
			case OB_SURF:
				load_editNurb(ob);
				make_editNurb(ob);
				break;
			case OB_LATTICE:
				load_editLatt(ob);
				make_editLatt(ob);
				break;
		}
	}

	rna_Object_internal_update_data(bmain, scene, ptr);
}

static void rna_Object_dependency_update(Main *bmain, Scene *scene, PointerRNA *ptr)
{
	DAG_id_tag_update(ptr->id.data, OB_RECALC_OB);
	DAG_scene_sort(bmain, scene);
	WM_main_add_notifier(NC_OBJECT|ND_PARENT, ptr->id.data);
}

/* when changing the selection flag the scene needs updating */
static void rna_Object_select_update(Main *UNUSED(bmain), Scene *scene, PointerRNA *ptr)
{
	Object *ob= (Object*)ptr->id.data;
	short mode = ob->flag & SELECT ? BA_SELECT : BA_DESELECT;
	ED_base_object_select(object_in_scene(ob, scene), mode);
}

static void rna_Base_select_update(Main *UNUSED(bmain), Scene *UNUSED(scene), PointerRNA *ptr)
{
	Base *base= (Base*)ptr->data;
	short mode = base->flag & BA_SELECT ? BA_SELECT : BA_DESELECT;
	ED_base_object_select(base, mode);
}

static void rna_Object_layer_update__internal(Main *bmain, Scene *scene, Base *base, Object *ob)
{
	/* try to avoid scene sort */
	if(scene == NULL) {
		/* pass - unlikely but when running scripts on startup it happens */
	}
	else if((ob->lay & scene->lay) && (base->lay & scene->lay)) {
		 /* pass */
	}
	else if((ob->lay & scene->lay)==0 && (base->lay & scene->lay)==0) {
		/* pass */
	}
	else {
		DAG_scene_sort(bmain, scene);
	}
}

static void rna_Object_layer_update(Main *bmain, Scene *scene, PointerRNA *ptr)
{
	Object *ob= (Object*)ptr->id.data;
	Base *base;

	base= scene ? object_in_scene(ob, scene) : NULL;
	if(!base)
		return;
	
	SWAP(int, base->lay, ob->lay);

	rna_Object_layer_update__internal(bmain, scene, base, ob);
	ob->lay= base->lay;

	WM_main_add_notifier(NC_SCENE|ND_LAYER_CONTENT, scene);
}

static void rna_Base_layer_update(Main *bmain, Scene *scene, PointerRNA *ptr)
{
	Base *base= (Base*)ptr->data;
	Object *ob= (Object*)base->object;

	rna_Object_layer_update__internal(bmain, scene, base, ob);
	ob->lay= base->lay;

	WM_main_add_notifier(NC_SCENE|ND_LAYER_CONTENT, scene);
}

static void rna_Object_data_set(PointerRNA *ptr, PointerRNA value)
{
	Object *ob= (Object*)ptr->data;
	ID *id= value.data;

	if (id == NULL || ob->mode & OB_MODE_EDIT)
		return;

	if (ob->type == OB_EMPTY) {
		if(ob->data) {
			id_us_min((ID*)ob->data);
			ob->data = NULL;
		}

		if (id && GS(id->name) == ID_IM) {
			id_us_plus(id);
			ob->data = id;
		}
	}
	else if(ob->type == OB_MESH) {
		set_mesh(ob, (Mesh*)id);
	}
	else {
		if(ob->data)
			id_us_min((ID*)ob->data);
		if(id)
			id_us_plus(id);

		ob->data= id;
		test_object_materials(id);

		if(GS(id->name)==ID_CU)
			test_curve_type(ob);
		else if(ob->type==OB_ARMATURE)
			armature_rebuild_pose(ob, ob->data);
	}
}

static StructRNA *rna_Object_data_typef(PointerRNA *ptr)
{
	Object *ob= (Object*)ptr->data;

	switch(ob->type) {
		case OB_EMPTY: return &RNA_Image;
		case OB_MESH: return &RNA_Mesh;
		case OB_CURVE: return &RNA_Curve;
		case OB_SURF: return &RNA_Curve;
		case OB_FONT: return &RNA_Curve;
		case OB_MBALL: return &RNA_MetaBall;
		case OB_LAMP: return &RNA_Lamp;
		case OB_CAMERA: return &RNA_Camera;
		case OB_LATTICE: return &RNA_Lattice;
		case OB_ARMATURE: return &RNA_Armature;
		default: return &RNA_ID;
	}
}

static void rna_Object_parent_set(PointerRNA *ptr, PointerRNA value)
{
	Object *ob= (Object*)ptr->data;
	Object *par= (Object*)value.data;

	ED_object_parent(ob, par, ob->partype, ob->parsubstr);
}

static void rna_Object_parent_type_set(PointerRNA *ptr, int value)
{
	Object *ob= (Object*)ptr->data;

	ED_object_parent(ob, ob->parent, value, ob->parsubstr);
}

static EnumPropertyItem *rna_Object_parent_type_itemf(bContext *UNUSED(C), PointerRNA *ptr, PropertyRNA *UNUSED(prop), int *free)
{
	Object *ob= (Object*)ptr->data;
	EnumPropertyItem *item= NULL;
	int totitem= 0;

	RNA_enum_items_add_value(&item, &totitem, parent_type_items, PAROBJECT);

	if(ob->parent) {
		Object *par= ob->parent;
		
		if(par->type == OB_CURVE)
			RNA_enum_items_add_value(&item, &totitem, parent_type_items, PARCURVE);
		else if(par->type == OB_LATTICE)
			RNA_enum_items_add_value(&item, &totitem, &parent_type_items[4], PARSKEL); // special hack: prevents this overriding others
		else if(par->type == OB_ARMATURE) {
			RNA_enum_items_add_value(&item, &totitem, &parent_type_items[3], PARSKEL); // special hack: prevents this being overrided
			RNA_enum_items_add_value(&item, &totitem, parent_type_items, PARBONE);
		}
		else if(par->type == OB_MESH) {
			RNA_enum_items_add_value(&item, &totitem, parent_type_items, PARVERT1);
			RNA_enum_items_add_value(&item, &totitem, parent_type_items, PARVERT3);
		}
	}

	RNA_enum_item_end(&item, &totitem);
	*free= 1;

	return item;
}

static EnumPropertyItem *rna_Object_collision_bounds_itemf(bContext *UNUSED(C), PointerRNA *ptr, PropertyRNA *UNUSED(prop), int *free)
{
	Object *ob= (Object*)ptr->data;
	EnumPropertyItem *item= NULL;
	int totitem= 0;

	RNA_enum_items_add_value(&item, &totitem, collision_bounds_items, OB_BOUND_POLYH);
	RNA_enum_items_add_value(&item, &totitem, collision_bounds_items, OB_BOUND_POLYT);

	if(ob->body_type!=OB_BODY_TYPE_SOFT) {
		RNA_enum_items_add_value(&item, &totitem, collision_bounds_items, OB_BOUND_CONE);
		RNA_enum_items_add_value(&item, &totitem, collision_bounds_items, OB_BOUND_CYLINDER);
		RNA_enum_items_add_value(&item, &totitem, collision_bounds_items, OB_BOUND_SPHERE);
		RNA_enum_items_add_value(&item, &totitem, collision_bounds_items, OB_BOUND_BOX);
		RNA_enum_items_add_value(&item, &totitem, collision_bounds_items, OB_BOUND_CAPSULE);
	}

	RNA_enum_item_end(&item, &totitem);
	*free= 1;

	return item;
}

static void rna_Object_parent_bone_set(PointerRNA *ptr, const char *value)
{
	Object *ob= (Object*)ptr->data;

	ED_object_parent(ob, ob->parent, ob->partype, value);
}

static void rna_Object_dup_group_set(PointerRNA *ptr, PointerRNA value)
{
	Object *ob= (Object *)ptr->data;
	Group *grp = (Group *)value.data;
	
	/* must not let this be set if the object belongs in this group already,
	 * thus causing a cycle/infinite-recursion leading to crashes on load [#25298]
	 */
	if (object_in_group(ob, grp) == 0)
		ob->dup_group = grp;
	else
		BKE_report(NULL, RPT_ERROR, "Cannot set dupli-group as object belongs in group being instanced thus causing a cycle");
}

void rna_VertexGroup_name_set(PointerRNA *ptr, const char *value)
{
	Object *ob= (Object *)ptr->id.data;
	bDeformGroup *dg= (bDeformGroup *)ptr->data;
	BLI_strncpy(dg->name, value, sizeof(dg->name));
	defgroup_unique_name(dg, ob);
}

static int rna_VertexGroup_index_get(PointerRNA *ptr)
{
	Object *ob= (Object*)ptr->id.data;

	return BLI_findindex(&ob->defbase, ptr->data);
}

static PointerRNA rna_Object_active_vertex_group_get(PointerRNA *ptr)
{
	Object *ob= (Object*)ptr->id.data;
	return rna_pointer_inherit_refine(ptr, &RNA_VertexGroup, BLI_findlink(&ob->defbase, ob->actdef-1));
}

static int rna_Object_active_vertex_group_index_get(PointerRNA *ptr)
{
	Object *ob= (Object*)ptr->id.data;
	return ob->actdef-1;
}

static void rna_Object_active_vertex_group_index_set(PointerRNA *ptr, int value)
{
	Object *ob= (Object*)ptr->id.data;
	ob->actdef= value+1;
}

static void rna_Object_active_vertex_group_index_range(PointerRNA *ptr, int *min, int *max)
{
	Object *ob= (Object*)ptr->id.data;

	*min= 0;
	*max= BLI_countlist(&ob->defbase)-1;
	*max= MAX2(0, *max);
}

void rna_object_vgroup_name_index_get(PointerRNA *ptr, char *value, int index)
{
	Object *ob= (Object*)ptr->id.data;
	bDeformGroup *dg;

	dg= BLI_findlink(&ob->defbase, index-1);

	if(dg) BLI_strncpy(value, dg->name, sizeof(dg->name));
	else BLI_strncpy(value, "", sizeof(dg->name));
}

int rna_object_vgroup_name_index_length(PointerRNA *ptr, int index)
{
	Object *ob= (Object*)ptr->id.data;
	bDeformGroup *dg;

	dg= BLI_findlink(&ob->defbase, index-1);
	return (dg)? strlen(dg->name): 0;
}

void rna_object_vgroup_name_index_set(PointerRNA *ptr, const char *value, short *index)
{
	Object *ob= (Object*)ptr->id.data;
	*index= defgroup_name_index(ob, value) + 1;
}

void rna_object_vgroup_name_set(PointerRNA *ptr, const char *value, char *result, int maxlen)
{
	Object *ob= (Object*)ptr->id.data;
	bDeformGroup *dg= defgroup_find_name(ob, value);
	if(dg) {
		BLI_strncpy(result, value, maxlen);
		return;
	}

	result[0]= '\0';
}

void rna_object_uvlayer_name_set(PointerRNA *ptr, const char *value, char *result, int maxlen)
{
	Object *ob= (Object*)ptr->id.data;
	Mesh *me;
	CustomDataLayer *layer;
	int a;

	if(ob->type == OB_MESH && ob->data) {
		me= (Mesh*)ob->data;

		for(a=0; a<me->fdata.totlayer; a++) {
			layer= &me->fdata.layers[a];

			if(layer->type == CD_MTFACE && strcmp(layer->name, value) == 0) {
				BLI_strncpy(result, value, maxlen);
				return;
			}
		}
	}

	BLI_strncpy(result, "", maxlen);
}

void rna_object_vcollayer_name_set(PointerRNA *ptr, const char *value, char *result, int maxlen)
{
	Object *ob= (Object*)ptr->id.data;
	Mesh *me;
	CustomDataLayer *layer;
	int a;

	if(ob->type == OB_MESH && ob->data) {
		me= (Mesh*)ob->data;

		for(a=0; a<me->fdata.totlayer; a++) {
			layer= &me->fdata.layers[a];

			if(layer->type == CD_MCOL && strcmp(layer->name, value) == 0) {
				BLI_strncpy(result, value, maxlen);
				return;
			}
		}
	}

	BLI_strncpy(result, "", maxlen);
}

static int rna_Object_active_material_index_get(PointerRNA *ptr)
{
	Object *ob= (Object*)ptr->id.data;
	return MAX2(ob->actcol-1, 0);
}

static void rna_Object_active_material_index_set(PointerRNA *ptr, int value)
{
	Object *ob= (Object*)ptr->id.data;
	ob->actcol= value+1;

	if(ob->type==OB_MESH) {
		Mesh *me= ob->data;

		if(me->edit_mesh)
			me->edit_mesh->mat_nr= value;
	}
}

static void rna_Object_active_material_index_range(PointerRNA *ptr, int *min, int *max)
{
	Object *ob= (Object*)ptr->id.data;
	*min= 0;
	*max= MAX2(ob->totcol-1, 0);
}

/* returns active base material */
static PointerRNA rna_Object_active_material_get(PointerRNA *ptr)
{
	Object *ob= (Object*)ptr->id.data;
	Material *ma;
	
	ma= (ob->totcol)? give_current_material(ob, ob->actcol): NULL;
	return rna_pointer_inherit_refine(ptr, &RNA_Material, ma);
}

static void rna_Object_active_material_set(PointerRNA *ptr, PointerRNA value)
{
	Object *ob= (Object*)ptr->id.data;

	DAG_id_tag_update(value.data, 0);
	assign_material(ob, value.data, ob->actcol);
}

static void rna_Object_active_particle_system_index_range(PointerRNA *ptr, int *min, int *max)
{
	Object *ob= (Object*)ptr->id.data;
	*min= 0;
	*max= BLI_countlist(&ob->particlesystem)-1;
	*max= MAX2(0, *max);
}

static int rna_Object_active_particle_system_index_get(PointerRNA *ptr)
{
	Object *ob= (Object*)ptr->id.data;
	return psys_get_current_num(ob);
}

static void rna_Object_active_particle_system_index_set(PointerRNA *ptr, int value)
{
	Object *ob= (Object*)ptr->id.data;
	psys_set_current_num(ob, value);
}

static void rna_Object_particle_update(Main *UNUSED(bmain), Scene *scene, PointerRNA *ptr)
{
	Object *ob= (Object*)ptr->id.data;

	PE_current_changed(scene, ob);
}

/* rotation - axis-angle */
static void rna_Object_rotation_axis_angle_get(PointerRNA *ptr, float *value)
{
	Object *ob= ptr->data;
	
	/* for now, assume that rotation mode is axis-angle */
	value[0]= ob->rotAngle;
	copy_v3_v3(&value[1], ob->rotAxis);
}

/* rotation - axis-angle */
static void rna_Object_rotation_axis_angle_set(PointerRNA *ptr, const float *value)
{
	Object *ob= ptr->data;
	
	/* for now, assume that rotation mode is axis-angle */
	ob->rotAngle= value[0];
	copy_v3_v3(ob->rotAxis, (float *)&value[1]);
	
	// TODO: validate axis?
}

static void rna_Object_rotation_mode_set(PointerRNA *ptr, int value)
{
	Object *ob= ptr->data;
	
	/* use API Method for conversions... */
	BKE_rotMode_change_values(ob->quat, ob->rot, ob->rotAxis, &ob->rotAngle, ob->rotmode, (short)value);
	
	/* finally, set the new rotation type */
	ob->rotmode= value;
}

static void rna_Object_dimensions_get(PointerRNA *ptr, float *value)
{
	Object *ob= ptr->data;
	object_get_dimensions(ob, value);
}

static void rna_Object_dimensions_set(PointerRNA *ptr, const float *value)
{
	Object *ob= ptr->data;
	object_set_dimensions(ob, value);
}

static int rna_Object_location_editable(PointerRNA *ptr, int index)
{
	Object *ob= (Object *)ptr->data;
	
	/* only if the axis in question is locked, not editable... */
	if ((index == 0) && (ob->protectflag & OB_LOCK_LOCX))
		return 0;
	else if ((index == 1) && (ob->protectflag & OB_LOCK_LOCY))
		return 0;
	else if ((index == 2) && (ob->protectflag & OB_LOCK_LOCZ))
		return 0;
	else
		return PROP_EDITABLE;
}

static int rna_Object_scale_editable(PointerRNA *ptr, int index)
{
	Object *ob= (Object *)ptr->data;
	
	/* only if the axis in question is locked, not editable... */
	if ((index == 0) && (ob->protectflag & OB_LOCK_SCALEX))
		return 0;
	else if ((index == 1) && (ob->protectflag & OB_LOCK_SCALEY))
		return 0;
	else if ((index == 2) && (ob->protectflag & OB_LOCK_SCALEZ))
		return 0;
	else
		return PROP_EDITABLE;
}

static int rna_Object_rotation_euler_editable(PointerRNA *ptr, int index)
{
	Object *ob= (Object *)ptr->data;
	
	/* only if the axis in question is locked, not editable... */
	if ((index == 0) && (ob->protectflag & OB_LOCK_ROTX))
		return 0;
	else if ((index == 1) && (ob->protectflag & OB_LOCK_ROTY))
		return 0;
	else if ((index == 2) && (ob->protectflag & OB_LOCK_ROTZ))
		return 0;
	else
		return PROP_EDITABLE;
}

static int rna_Object_rotation_4d_editable(PointerRNA *ptr, int index)
{
	Object *ob= (Object *)ptr->data;
	
	/* only consider locks if locking components individually... */
	if (ob->protectflag & OB_LOCK_ROT4D) {
		/* only if the axis in question is locked, not editable... */
		if ((index == 0) && (ob->protectflag & OB_LOCK_ROTW))
			return 0;
		else if ((index == 1) && (ob->protectflag & OB_LOCK_ROTX))
			return 0;
		else if ((index == 2) && (ob->protectflag & OB_LOCK_ROTY))
			return 0;
		else if ((index == 3) && (ob->protectflag & OB_LOCK_ROTZ))
			return 0;
	}
		
	return PROP_EDITABLE;
}


static PointerRNA rna_MaterialSlot_material_get(PointerRNA *ptr)
{
	Object *ob= (Object*)ptr->id.data;
	Material *ma;
	int index= (Material**)ptr->data - ob->mat;

	ma= give_current_material(ob, index+1);
	return rna_pointer_inherit_refine(ptr, &RNA_Material, ma);
}

static void rna_MaterialSlot_material_set(PointerRNA *ptr, PointerRNA value)
{
	Object *ob= (Object*)ptr->id.data;
	int index= (Material**)ptr->data - ob->mat;

	assign_material(ob, value.data, index+1);
}

static int rna_MaterialSlot_link_get(PointerRNA *ptr)
{
	Object *ob= (Object*)ptr->id.data;
	int index= (Material**)ptr->data - ob->mat;

	return ob->matbits[index] != 0;
}

static void rna_MaterialSlot_link_set(PointerRNA *ptr, int value)
{
	Object *ob= (Object*)ptr->id.data;
	int index= (Material**)ptr->data - ob->mat;
	
	if(value) {
		ob->matbits[index]= 1;
		ob->colbits |= (1<<index);
	}
	else {
		ob->matbits[index]= 0;
		ob->colbits &= ~(1<<index);
	}
}

static int rna_MaterialSlot_name_length(PointerRNA *ptr)
{
	Object *ob= (Object*)ptr->id.data;
	Material *ma;
	int index= (Material**)ptr->data - ob->mat;

	ma= give_current_material(ob, index+1);

	if(ma)
		return strlen(ma->id.name+2);
	
	return 0;
}

static void rna_MaterialSlot_name_get(PointerRNA *ptr, char *str)
{
	Object *ob= (Object*)ptr->id.data;
	Material *ma;
	int index= (Material**)ptr->data - ob->mat;

	ma= give_current_material(ob, index+1);

	if(ma)
		strcpy(str, ma->id.name+2);
	else
		strcpy(str, "");
}

static void rna_MaterialSlot_update(Main *bmain, Scene *scene, PointerRNA *ptr)
{
	rna_Object_internal_update(bmain, scene, ptr);
	WM_main_add_notifier(NC_OBJECT|ND_OB_SHADING, ptr->id.data);
}

/* why does this have to be so complicated?, can't all this crap be
 * moved to in BGE conversion function? - Campbell *
 *
 * logic from check_body_type()
 *  */
static int rna_GameObjectSettings_physics_type_get(PointerRNA *ptr)
{
	Object *ob= (Object*)ptr->id.data;

	/* determine the body_type setting based on flags */
	if (!(ob->gameflag & OB_COLLISION)) {
		if (ob->gameflag & OB_OCCLUDER) {
			ob->body_type = OB_BODY_TYPE_OCCLUDER;
		} else {
			ob->body_type = OB_BODY_TYPE_NO_COLLISION;
		}
	} else if (ob->gameflag & OB_SENSOR) {
		ob->body_type = OB_BODY_TYPE_SENSOR;
	} else if (!(ob->gameflag & OB_DYNAMIC)) {
		ob->body_type = OB_BODY_TYPE_STATIC;
	} else if (!(ob->gameflag & (OB_RIGID_BODY|OB_SOFT_BODY))) {
		ob->body_type = OB_BODY_TYPE_DYNAMIC;
	} else if (ob->gameflag & OB_RIGID_BODY) {
		ob->body_type = OB_BODY_TYPE_RIGID;
	} else {
		ob->body_type = OB_BODY_TYPE_SOFT;
		/* create the structure here because we display soft body buttons in the main panel */
		if (!ob->bsoft)
			ob->bsoft = bsbNew();
	}

	return ob->body_type;
}

static void rna_GameObjectSettings_physics_type_set(PointerRNA *ptr, int value)
{
	Object *ob= (Object*)ptr->id.data;
	ob->body_type= value;

	switch (ob->body_type) {
	case OB_BODY_TYPE_SENSOR:
		ob->gameflag |= OB_SENSOR|OB_COLLISION|OB_GHOST;
		ob->gameflag &= ~(OB_OCCLUDER|OB_DYNAMIC|OB_RIGID_BODY|OB_SOFT_BODY|OB_ACTOR|OB_ANISOTROPIC_FRICTION|OB_DO_FH|OB_ROT_FH|OB_COLLISION_RESPONSE);
		break;
	case OB_BODY_TYPE_OCCLUDER:
		ob->gameflag |= OB_OCCLUDER;
		ob->gameflag &= ~(OB_SENSOR|OB_COLLISION|OB_DYNAMIC);
		break;
	case OB_BODY_TYPE_NO_COLLISION:
		ob->gameflag &= ~(OB_SENSOR|OB_COLLISION|OB_OCCLUDER|OB_DYNAMIC);
		break;
	case OB_BODY_TYPE_STATIC:
		ob->gameflag |= OB_COLLISION;
		ob->gameflag &= ~(OB_DYNAMIC|OB_RIGID_BODY|OB_SOFT_BODY|OB_OCCLUDER|OB_SENSOR);
		break;
	case OB_BODY_TYPE_DYNAMIC:
		ob->gameflag |= OB_COLLISION|OB_DYNAMIC|OB_ACTOR;
		ob->gameflag &= ~(OB_RIGID_BODY|OB_SOFT_BODY|OB_OCCLUDER|OB_SENSOR);
		break;
	case OB_BODY_TYPE_RIGID:
		ob->gameflag |= OB_COLLISION|OB_DYNAMIC|OB_RIGID_BODY|OB_ACTOR;
		ob->gameflag &= ~(OB_SOFT_BODY|OB_OCCLUDER|OB_SENSOR);
		break;
	default:
	case OB_BODY_TYPE_SOFT:
		ob->gameflag |= OB_COLLISION|OB_DYNAMIC|OB_SOFT_BODY|OB_ACTOR;
		ob->gameflag &= ~(OB_RIGID_BODY|OB_OCCLUDER|OB_SENSOR);

		/* assume triangle mesh, if no bounds chosen for soft body */
		if ((ob->gameflag & OB_BOUNDS) && (ob->boundtype<OB_BOUND_POLYH))
		{
			ob->boundtype=OB_BOUND_POLYH;
		}
		/* create a BulletSoftBody structure if not already existing */
		if (!ob->bsoft)
			ob->bsoft = bsbNew();
		break;
	}
}

static PointerRNA rna_Object_active_particle_system_get(PointerRNA *ptr)
{
	Object *ob= (Object*)ptr->id.data;
	ParticleSystem *psys= psys_get_current(ob);
	return rna_pointer_inherit_refine(ptr, &RNA_ParticleSystem, psys);
}

static PointerRNA rna_Object_game_settings_get(PointerRNA *ptr)
{
	return rna_pointer_inherit_refine(ptr, &RNA_GameObjectSettings, ptr->id.data);
}


static unsigned int rna_Object_layer_validate__internal(const int *values, unsigned int lay)
{
	int i, tot= 0;

	/* ensure we always have some layer selected */
	for(i=0; i<20; i++)
		if(values[i])
			tot++;

	if(tot==0)
		return 0;

	for(i=0; i<20; i++) {
		if(values[i])	lay |= (1<<i);
		else			lay &= ~(1<<i);
	}

	return lay;
}

static void rna_Object_layer_set(PointerRNA *ptr, const int *values)
{
	Object *ob= (Object*)ptr->data;
	unsigned int lay;

	lay= rna_Object_layer_validate__internal(values, ob->lay);
	if(lay)
		ob->lay= lay;
}

static void rna_Base_layer_set(PointerRNA *ptr, const int *values)
{
	Base *base= (Base*)ptr->data;

	unsigned int lay;
	lay= rna_Object_layer_validate__internal(values, base->lay);
	if(lay)
		base->lay= lay;

	/* rna_Base_layer_update updates the objects layer */
}

static void rna_GameObjectSettings_state_get(PointerRNA *ptr, int *values)
{
	Object *ob= (Object*)ptr->data;
	int i;
	int all_states = (ob->scaflag & OB_ALLSTATE?1:0);

	memset(values, 0, sizeof(int)*OB_MAX_STATES);
	for(i=0; i<OB_MAX_STATES; i++)
		values[i] = (ob->state & (1<<i)) | all_states;
}

static void rna_GameObjectSettings_state_set(PointerRNA *ptr, const int *values)
{
	Object *ob= (Object*)ptr->data;
	int i, tot= 0;

	/* ensure we always have some state selected */
	for(i=0; i<OB_MAX_STATES; i++)
		if(values[i])
			tot++;
	
	if(tot==0)
		return;

	for(i=0; i<OB_MAX_STATES; i++) {
		if(values[i]) ob->state |= (1<<i);
		else ob->state &= ~(1<<i);
	}
}

static void rna_GameObjectSettings_used_state_get(PointerRNA *ptr, int *values)
{
	Object *ob= (Object*)ptr->data;
	bController *cont;

	memset(values, 0, sizeof(int)*OB_MAX_STATES);
	for (cont=ob->controllers.first; cont; cont=cont->next) {
		int i;

		for (i=0; i<OB_MAX_STATES; i++) {
			if (cont->state_mask & (1<<i))
				values[i] = 1;
		}
	}
}

static void rna_Object_active_shape_key_index_range(PointerRNA *ptr, int *min, int *max)
{
	Object *ob= (Object*)ptr->id.data;
	Key *key= ob_get_key(ob);

	*min= 0;
	if(key) {
		*max= BLI_countlist(&key->block)-1;
		if(*max < 0) *max= 0;
	}
	else {
		*max= 0;
	}
}

static int rna_Object_active_shape_key_index_get(PointerRNA *ptr)
{
	Object *ob= (Object*)ptr->id.data;

	return MAX2(ob->shapenr-1, 0);
}

static void rna_Object_active_shape_key_index_set(PointerRNA *ptr, int value)
{
	Object *ob= (Object*)ptr->id.data;

	ob->shapenr= value+1;
}

static PointerRNA rna_Object_active_shape_key_get(PointerRNA *ptr)
{
	Object *ob= (Object*)ptr->id.data;
	Key *key= ob_get_key(ob);
	KeyBlock *kb;
	PointerRNA keyptr;

	if(key==NULL)
		return PointerRNA_NULL;
	
	kb= BLI_findlink(&key->block, ob->shapenr-1);
	RNA_pointer_create((ID *)key, &RNA_ShapeKey, kb, &keyptr);
	return keyptr;
}

static PointerRNA rna_Object_field_get(PointerRNA *ptr)
{
	Object *ob= (Object*)ptr->id.data;

	/* weak */
	if(!ob->pd)
		ob->pd= object_add_collision_fields(0);
	
	return rna_pointer_inherit_refine(ptr, &RNA_FieldSettings, ob->pd);
}

static PointerRNA rna_Object_collision_get(PointerRNA *ptr)
{
	Object *ob= (Object*)ptr->id.data;

	if(ob->type != OB_MESH)
		return PointerRNA_NULL;

	/* weak */
	if(!ob->pd)
		ob->pd= object_add_collision_fields(0);
	
	return rna_pointer_inherit_refine(ptr, &RNA_CollisionSettings, ob->pd);
}

static PointerRNA rna_Object_active_constraint_get(PointerRNA *ptr)
{
	Object *ob= (Object*)ptr->id.data;
	bConstraint *con= constraints_get_active(&ob->constraints);
	return rna_pointer_inherit_refine(ptr, &RNA_Constraint, con);
}

static void rna_Object_active_constraint_set(PointerRNA *ptr, PointerRNA value)
{
	Object *ob= (Object*)ptr->id.data;
	constraints_set_active(&ob->constraints, (bConstraint *)value.data);
}

static bConstraint *rna_Object_constraints_new(Object *object, int type)
{
	WM_main_add_notifier(NC_OBJECT|ND_CONSTRAINT|NA_ADDED, object);
	return add_ob_constraint(object, NULL, type);
}

static void rna_Object_constraints_remove(Object *object, ReportList *reports, bConstraint *con)
{
	if(BLI_findindex(&object->constraints, con) == -1) {
		BKE_reportf(reports, RPT_ERROR, "Constraint '%s' not found in object '%s'.", con->name, object->id.name+2);
		return;
	}

	remove_constraint(&object->constraints, con);
	ED_object_constraint_update(object);
	ED_object_constraint_set_active(object, NULL);
	WM_main_add_notifier(NC_OBJECT|ND_CONSTRAINT|NA_REMOVED, object);
}

static ModifierData *rna_Object_modifier_new(Object *object, bContext *C, ReportList *reports, const char *name, int type)
{
	return ED_object_modifier_add(reports, CTX_data_main(C), CTX_data_scene(C), object, name, type);
}

static void rna_Object_modifier_remove(Object *object, bContext *C, ReportList *reports, ModifierData *md)
{
	ED_object_modifier_remove(reports, CTX_data_main(C), CTX_data_scene(C), object, md);
}

static void rna_Object_boundbox_get(PointerRNA *ptr, float *values)
{
	Object *ob= (Object*)ptr->id.data;
	BoundBox *bb= object_get_boundbox(ob);
	if(bb) {
		memcpy(values, bb->vec, sizeof(bb->vec));
	}
	else {
		fill_vn(values, sizeof(bb->vec)/sizeof(float), 0.0f);
	}

}

static bDeformGroup *rna_Object_vgroup_new(Object *ob, const char *name)
{
	bDeformGroup *defgroup = ED_vgroup_add_name(ob, name);

	WM_main_add_notifier(NC_OBJECT|ND_DRAW, ob);

	return defgroup;
}

static void rna_Object_vgroup_remove(Object *ob, bDeformGroup *defgroup)
{
	ED_vgroup_delete(ob, defgroup);

	WM_main_add_notifier(NC_OBJECT|ND_DRAW, ob);
}

static void rna_VertexGroup_vertex_add(ID *id, bDeformGroup *def, ReportList *reports, int index_len, int *index, float weight, int assignmode)
{
	Object *ob = (Object *)id;

	if(ED_vgroup_object_is_edit_mode(ob)) {
		BKE_reportf(reports, RPT_ERROR, "VertexGroup.add(): Can't be called while object is in edit mode.");
		return;
	}

	while(index_len--)
		ED_vgroup_vert_add(ob, def, *index++, weight, assignmode); /* XXX, not efficient calling within loop*/

	WM_main_add_notifier(NC_GEOM|ND_DATA, (ID *)ob->data);
}

static void rna_VertexGroup_vertex_remove(ID *id, bDeformGroup *dg, ReportList *reports, int index_len, int *index)
{
	Object *ob = (Object *)id;

	if(ED_vgroup_object_is_edit_mode(ob)) {
		BKE_reportf(reports, RPT_ERROR, "VertexGroup.remove(): Can't be called while object is in edit mode.");
		return;
	}

	while(index_len--)
		ED_vgroup_vert_remove(ob, dg, *index++);

	WM_main_add_notifier(NC_GEOM|ND_DATA, (ID *)ob->data);
}

static float rna_VertexGroup_weight(ID *id, bDeformGroup *dg, ReportList *reports, int index)
{
	float weight = ED_vgroup_vert_weight((Object *)id, dg, index);

	if(weight < 0) {
		BKE_reportf(reports, RPT_ERROR, "Vertex not in group");
	}
	return weight;		
}

/* generic poll functions */
int rna_Lattice_object_poll(PointerRNA *UNUSED(ptr), PointerRNA value)
{
	return ((Object *)value.id.data)->type == OB_LATTICE;
}

int rna_Curve_object_poll(PointerRNA *UNUSED(ptr), PointerRNA value)
{
	return ((Object *)value.id.data)->type == OB_CURVE;
}

int rna_Armature_object_poll(PointerRNA *UNUSED(ptr), PointerRNA value)
{
	return ((Object *)value.id.data)->type == OB_ARMATURE;
}

int rna_Mesh_object_poll(PointerRNA *UNUSED(ptr), PointerRNA value)
{
	return ((Object *)value.id.data)->type == OB_MESH;
}

int rna_Camera_object_poll(PointerRNA *UNUSED(ptr), PointerRNA value)
{
	return ((Object *)value.id.data)->type == OB_CAMERA;
}

#else

static int rna_matrix_dimsize_4x4[]= {4, 4};

static void rna_def_vertex_group(BlenderRNA *brna)
{
	StructRNA *srna;
	PropertyRNA *prop;
	FunctionRNA *func;

	static EnumPropertyItem assign_mode_items[] = {
		{WEIGHT_REPLACE,  "REPLACE",  0, "Replace",  "Replace"},
		{WEIGHT_ADD,      "ADD",      0, "Add",      "Add"},
		{WEIGHT_SUBTRACT, "SUBTRACT", 0, "Subtract", "Subtract"},
		{0, NULL, 0, NULL, NULL}
	};

	srna= RNA_def_struct(brna, "VertexGroup", NULL);
	RNA_def_struct_sdna(srna, "bDeformGroup");
	RNA_def_struct_ui_text(srna, "Vertex Group", "Group of vertices, used for armature deform and other purposes");
	RNA_def_struct_ui_icon(srna, ICON_GROUP_VERTEX);

	prop= RNA_def_property(srna, "name", PROP_STRING, PROP_NONE);
	RNA_def_property_ui_text(prop, "Name", "Vertex group name");
	RNA_def_struct_name_property(srna, prop);
	RNA_def_property_string_funcs(prop, NULL, NULL, "rna_VertexGroup_name_set");
	RNA_def_property_update(prop, NC_GEOM|ND_DATA|NA_RENAME, "rna_Object_internal_update_data"); /* update data because modifiers may use [#24761] */

	prop= RNA_def_property(srna, "index", PROP_INT, PROP_UNSIGNED);
	RNA_def_property_clear_flag(prop, PROP_EDITABLE);
	RNA_def_property_int_funcs(prop, "rna_VertexGroup_index_get", NULL, NULL);
	RNA_def_property_ui_text(prop, "Index", "Index number of the vertex group");

	func= RNA_def_function(srna, "add", "rna_VertexGroup_vertex_add");
	RNA_def_function_ui_description(func, "Add vertices to the group.");
	RNA_def_function_flag(func, FUNC_USE_REPORTS|FUNC_USE_SELF_ID);
	/* TODO, see how array size of 0 works, this shouldnt be used */
	prop= RNA_def_int_array(func, "index", 1, NULL, 0, 0, "", "Index List.", 0, 0); 	 
	RNA_def_property_flag(prop, PROP_DYNAMIC|PROP_REQUIRED);
	prop= RNA_def_float(func, "weight", 0, 0.0f, 1.0f, "", "Vertex weight.", 0.0f, 1.0f);
	RNA_def_property_flag(prop, PROP_REQUIRED);
	prop= RNA_def_enum(func, "type", assign_mode_items, 0, "", "Vertex assign mode.");
	RNA_def_property_flag(prop, PROP_REQUIRED);

	func= RNA_def_function(srna, "remove", "rna_VertexGroup_vertex_remove");
	RNA_def_function_ui_description(func, "Remove a vertex from the group.");
	RNA_def_function_flag(func, FUNC_USE_REPORTS|FUNC_USE_SELF_ID);
	/* TODO, see how array size of 0 works, this shouldnt be used */
	prop= RNA_def_int_array(func, "index", 1, NULL, 0, 0, "", "Index List.", 0, 0); 	 
	RNA_def_property_flag(prop, PROP_DYNAMIC|PROP_REQUIRED);

	func= RNA_def_function(srna, "weight", "rna_VertexGroup_weight");
	RNA_def_function_ui_description(func, "Get a vertex weight from the group.");
	RNA_def_function_flag(func, FUNC_USE_REPORTS|FUNC_USE_SELF_ID);
	prop=RNA_def_int(func, "index", 0, 0, INT_MAX, "Index", "The index of the vertex.", 0, INT_MAX);
	RNA_def_property_flag(prop, PROP_REQUIRED);
	prop= RNA_def_float(func, "weight", 0, 0.0f, 1.0f, "", "Vertex weight.", 0.0f, 1.0f);
	RNA_def_function_return(func, prop);
}

static void rna_def_material_slot(BlenderRNA *brna)
{
	StructRNA *srna;
	PropertyRNA *prop;

	static EnumPropertyItem link_items[] = {
		{1, "OBJECT", 0, "Object", ""},
		{0, "DATA", 0, "Data", ""},
		{0, NULL, 0, NULL, NULL}};
	
	/* NOTE: there is no MaterialSlot equivalent in DNA, so the internal
	 * pointer data points to ob->mat + index, and we manually implement
	 * get/set for the properties. */

	srna= RNA_def_struct(brna, "MaterialSlot", NULL);
	RNA_def_struct_ui_text(srna, "Material Slot", "Material slot in an object");
	RNA_def_struct_ui_icon(srna, ICON_MATERIAL_DATA);

	prop= RNA_def_property(srna, "material", PROP_POINTER, PROP_NONE);
	RNA_def_property_struct_type(prop, "Material");
	RNA_def_property_flag(prop, PROP_EDITABLE);
	RNA_def_property_pointer_funcs(prop, "rna_MaterialSlot_material_get", "rna_MaterialSlot_material_set", NULL, NULL);
	RNA_def_property_ui_text(prop, "Material", "Material datablock used by this material slot");
	RNA_def_property_update(prop, NC_OBJECT|ND_DRAW, "rna_MaterialSlot_update");

	prop= RNA_def_property(srna, "link", PROP_ENUM, PROP_NONE);
	RNA_def_property_enum_items(prop, link_items);
	RNA_def_property_enum_funcs(prop, "rna_MaterialSlot_link_get", "rna_MaterialSlot_link_set", NULL);
	RNA_def_property_ui_text(prop, "Link", "Link material to object or the object's data");
	RNA_def_property_update(prop, NC_OBJECT|ND_DRAW, "rna_MaterialSlot_update");

	prop= RNA_def_property(srna, "name", PROP_STRING, PROP_NONE);
	RNA_def_property_string_funcs(prop, "rna_MaterialSlot_name_get", "rna_MaterialSlot_name_length", NULL);
	RNA_def_property_ui_text(prop, "Name", "Material slot name");
	RNA_def_property_clear_flag(prop, PROP_EDITABLE);
	RNA_def_struct_name_property(srna, prop);
}

static void rna_def_object_game_settings(BlenderRNA *brna)
{
	StructRNA *srna;
	PropertyRNA *prop;

	static EnumPropertyItem body_type_items[] = {
		{OB_BODY_TYPE_NO_COLLISION, "NO_COLLISION", 0, "No Collision", "Disable collision for this object"},
		{OB_BODY_TYPE_STATIC, "STATIC", 0, "Static", "Stationary object"},
		{OB_BODY_TYPE_DYNAMIC, "DYNAMIC", 0, "Dynamic", "Linear physics"},
		{OB_BODY_TYPE_RIGID, "RIGID_BODY", 0, "Rigid Body", "Linear and angular physics"},
		{OB_BODY_TYPE_SOFT, "SOFT_BODY", 0, "Soft Body", "Soft body"},
		{OB_BODY_TYPE_OCCLUDER, "OCCLUDE", 0, "Occlude", "Occluder for optimizing scene rendering"},
		{OB_BODY_TYPE_SENSOR, "SENSOR", 0, "Sensor", "Collision Sensor, detects static and dynamic objects but not the other collision sensor objects"},
		{0, NULL, 0, NULL, NULL}};

	srna= RNA_def_struct(brna, "GameObjectSettings", NULL);
	RNA_def_struct_sdna(srna, "Object");
	RNA_def_struct_nested(brna, srna, "Object");
	RNA_def_struct_ui_text(srna, "Game Object Settings", "Game engine related settings for the object");
	RNA_def_struct_ui_icon(srna, ICON_GAME);

	/* logic */

	prop= RNA_def_property(srna, "sensors", PROP_COLLECTION, PROP_NONE);
	RNA_def_property_struct_type(prop, "Sensor");
	RNA_def_property_ui_text(prop, "Sensors", "Game engine sensor to detect events");

	prop= RNA_def_property(srna, "controllers", PROP_COLLECTION, PROP_NONE);
	RNA_def_property_struct_type(prop, "Controller");
	RNA_def_property_ui_text(prop, "Controllers", "Game engine controllers to process events, connecting sensor to actuators");

	prop= RNA_def_property(srna, "actuators", PROP_COLLECTION, PROP_NONE);
	RNA_def_property_struct_type(prop, "Actuator");
	RNA_def_property_ui_text(prop, "Actuators", "Game engine actuators to act on events");

	prop= RNA_def_property(srna, "properties", PROP_COLLECTION, PROP_NONE);
	RNA_def_property_collection_sdna(prop, NULL, "prop", NULL);
	RNA_def_property_struct_type(prop, "GameProperty"); /* rna_property.c */
	RNA_def_property_ui_text(prop, "Properties", "Game engine properties");

	prop= RNA_def_property(srna, "show_sensors", PROP_BOOLEAN, PROP_NONE);
	RNA_def_property_boolean_sdna(prop, NULL, "scaflag", OB_SHOWSENS);
	RNA_def_property_ui_text(prop, "Show Sensors", "Shows sensors for this object in the user interface");

	prop= RNA_def_property(srna, "show_controllers", PROP_BOOLEAN, PROP_NONE);
	RNA_def_property_boolean_sdna(prop, NULL, "scaflag", OB_SHOWCONT);
	RNA_def_property_ui_text(prop, "Show Controllers", "Shows controllers for this object in the user interface");

	prop= RNA_def_property(srna, "show_actuators", PROP_BOOLEAN, PROP_NONE);
	RNA_def_property_boolean_sdna(prop, NULL, "scaflag", OB_SHOWACT);
	RNA_def_property_ui_text(prop, "Show Actuators", "Shows actuators for this object in the user interface");

	/* physics */

	prop= RNA_def_property(srna, "physics_type", PROP_ENUM, PROP_NONE);
	RNA_def_property_enum_sdna(prop, NULL, "body_type");
	RNA_def_property_enum_items(prop, body_type_items);
	RNA_def_property_enum_funcs(prop, "rna_GameObjectSettings_physics_type_get", "rna_GameObjectSettings_physics_type_set", NULL);
	RNA_def_property_ui_text(prop, "Physics Type",  "Selects the type of physical representation");
	RNA_def_property_update(prop, NC_LOGIC, NULL);

	prop= RNA_def_property(srna, "use_actor", PROP_BOOLEAN, PROP_NONE);
	RNA_def_property_boolean_sdna(prop, NULL, "gameflag", OB_ACTOR);
	RNA_def_property_ui_text(prop, "Actor", "Object is detected by the Near and Radar sensor");

	prop= RNA_def_property(srna, "use_ghost", PROP_BOOLEAN, PROP_NONE);
	RNA_def_property_boolean_sdna(prop, NULL, "gameflag", OB_GHOST);
	RNA_def_property_ui_text(prop, "Ghost", "Object does not restitute collisions, like a ghost");

	prop= RNA_def_property(srna, "mass", PROP_FLOAT, PROP_NONE);
	RNA_def_property_range(prop, 0.01, 10000.0);
	RNA_def_property_ui_text(prop, "Mass", "Mass of the object");

	prop= RNA_def_property(srna, "radius", PROP_FLOAT, PROP_NONE|PROP_UNIT_LENGTH);
	RNA_def_property_float_sdna(prop, NULL, "inertia");
	RNA_def_property_range(prop, 0.01, 10.0);
	RNA_def_property_ui_text(prop, "Radius", "Radius of bounding sphere and material physics");
	RNA_def_property_update(prop, NC_OBJECT|ND_DRAW, NULL);

	prop= RNA_def_property(srna, "use_sleep", PROP_BOOLEAN, PROP_NONE);
	RNA_def_property_boolean_sdna(prop, NULL, "gameflag", OB_COLLISION_RESPONSE);
	RNA_def_property_ui_text(prop, "No Sleeping", "Disable auto (de)activation in physics simulation");

	prop= RNA_def_property(srna, "damping", PROP_FLOAT, PROP_NONE);
	RNA_def_property_float_sdna(prop, NULL, "damping");
	RNA_def_property_range(prop, 0.0, 1.0);
	RNA_def_property_ui_text(prop, "Damping", "General movement damping");

	prop= RNA_def_property(srna, "rotation_damping", PROP_FLOAT, PROP_NONE);
	RNA_def_property_float_sdna(prop, NULL, "rdamping");
	RNA_def_property_range(prop, 0.0, 1.0);
	RNA_def_property_ui_text(prop, "Rotation Damping", "General rotation damping");

	prop= RNA_def_property(srna, "velocity_min", PROP_FLOAT, PROP_NONE);
	RNA_def_property_float_sdna(prop, NULL, "min_vel");
	RNA_def_property_range(prop, 0.0, 1000.0);
	RNA_def_property_ui_text(prop, "Velocity Min", "Clamp velocity to this minimum speed (except when totally still)");

	prop= RNA_def_property(srna, "velocity_max", PROP_FLOAT, PROP_NONE);
	RNA_def_property_float_sdna(prop, NULL, "max_vel");
	RNA_def_property_range(prop, 0.0, 1000.0);
	RNA_def_property_ui_text(prop, "Velocity Max", "Clamp velocity to this maximum speed");

	/* lock position */
	prop= RNA_def_property(srna, "lock_location_x", PROP_BOOLEAN, PROP_NONE);
	RNA_def_property_boolean_sdna(prop, NULL, "gameflag2", OB_LOCK_RIGID_BODY_X_AXIS);
	RNA_def_property_ui_text(prop, "Lock X Axis", "Disable simulation of linear motion along the X axis");
	
	prop= RNA_def_property(srna, "lock_location_y", PROP_BOOLEAN, PROP_NONE);
	RNA_def_property_boolean_sdna(prop, NULL, "gameflag2", OB_LOCK_RIGID_BODY_Y_AXIS);
	RNA_def_property_ui_text(prop, "Lock Y Axis", "Disable simulation of linear motion along the Y axis");
	
	prop= RNA_def_property(srna, "lock_location_z", PROP_BOOLEAN, PROP_NONE);
	RNA_def_property_boolean_sdna(prop, NULL, "gameflag2", OB_LOCK_RIGID_BODY_Z_AXIS);
	RNA_def_property_ui_text(prop, "Lock Z Axis", "Disable simulation of linear motion along the Z axis");
	
	
	/* lock rotation */
	prop= RNA_def_property(srna, "lock_rotation_x", PROP_BOOLEAN, PROP_NONE);
	RNA_def_property_boolean_sdna(prop, NULL, "gameflag2", OB_LOCK_RIGID_BODY_X_ROT_AXIS);
	RNA_def_property_ui_text(prop, "Lock X Rotation Axis", "Disable simulation of angular  motion along the X axis");
	
	prop= RNA_def_property(srna, "lock_rotation_y", PROP_BOOLEAN, PROP_NONE);
	RNA_def_property_boolean_sdna(prop, NULL, "gameflag2", OB_LOCK_RIGID_BODY_Y_ROT_AXIS);
	RNA_def_property_ui_text(prop, "Lock Y Rotation Axis", "Disable simulation of angular  motion along the Y axis");
	
	prop= RNA_def_property(srna, "lock_rotation_z", PROP_BOOLEAN, PROP_NONE);
	RNA_def_property_boolean_sdna(prop, NULL, "gameflag2", OB_LOCK_RIGID_BODY_Z_ROT_AXIS);
	RNA_def_property_ui_text(prop, "Lock Z Rotation Axis", "Disable simulation of angular  motion along the Z axis");
	
	/* is this used anywhere ? */
	prop= RNA_def_property(srna, "use_activity_culling", PROP_BOOLEAN, PROP_NONE);
	RNA_def_property_boolean_negative_sdna(prop, NULL, "gameflag2", OB_NEVER_DO_ACTIVITY_CULLING);
	RNA_def_property_ui_text(prop, "Lock Z Rotation Axis", "Disable simulation of angular  motion along the Z axis");	
	

	prop= RNA_def_property(srna, "use_material_physics_fh", PROP_BOOLEAN, PROP_NONE);
	RNA_def_property_boolean_sdna(prop, NULL, "gameflag", OB_DO_FH);
	RNA_def_property_ui_text(prop, "Use Material Force Field", "React to force field physics settings in materials");

	prop= RNA_def_property(srna, "use_rotate_from_normal", PROP_BOOLEAN, PROP_NONE);
	RNA_def_property_boolean_sdna(prop, NULL, "gameflag", OB_ROT_FH);
	RNA_def_property_ui_text(prop, "Rotate From Normal", "Use face normal to rotate object, so that it points away from the surface");

	prop= RNA_def_property(srna, "form_factor", PROP_FLOAT, PROP_NONE);
	RNA_def_property_float_sdna(prop, NULL, "formfactor");
	RNA_def_property_range(prop, 0.0, 1.0);
	RNA_def_property_ui_text(prop, "Form Factor", "Form factor scales the inertia tensor");

	prop= RNA_def_property(srna, "use_anisotropic_friction", PROP_BOOLEAN, PROP_NONE);
	RNA_def_property_boolean_sdna(prop, NULL, "gameflag", OB_ANISOTROPIC_FRICTION);
	RNA_def_property_ui_text(prop, "Anisotropic Friction", "Enable anisotropic friction");

	prop= RNA_def_property(srna, "friction_coefficients", PROP_FLOAT, PROP_NONE);
	RNA_def_property_float_sdna(prop, NULL, "anisotropicFriction");
	RNA_def_property_range(prop, 0.0, 1.0);
	RNA_def_property_ui_text(prop, "Friction Coefficients", "Relative friction coefficient in the in the X, Y and Z directions, when anisotropic friction is enabled");

	prop= RNA_def_property(srna, "use_collision_bounds", PROP_BOOLEAN, PROP_NONE);
	RNA_def_property_boolean_sdna(prop, NULL, "gameflag", OB_BOUNDS);
	RNA_def_property_ui_text(prop, "Use Collision Bounds", "Specify a collision bounds type other than the default");

	prop= RNA_def_property(srna, "collision_bounds_type", PROP_ENUM, PROP_NONE);
	RNA_def_property_enum_sdna(prop, NULL, "boundtype");
	RNA_def_property_enum_items(prop, collision_bounds_items);
	RNA_def_property_enum_funcs(prop, NULL, NULL, "rna_Object_collision_bounds_itemf");
	RNA_def_property_ui_text(prop, "Collision Bounds",  "Selects the collision type");
	RNA_def_property_update(prop, NC_OBJECT|ND_DRAW, NULL);

	prop= RNA_def_property(srna, "use_collision_compound", PROP_BOOLEAN, PROP_NONE);
	RNA_def_property_boolean_sdna(prop, NULL, "gameflag", OB_CHILD);
	RNA_def_property_ui_text(prop, "Collision Compound", "Add children to form a compound collision object");

	prop= RNA_def_property(srna, "collision_margin", PROP_FLOAT, PROP_NONE|PROP_UNIT_LENGTH);
	RNA_def_property_float_sdna(prop, NULL, "margin");
	RNA_def_property_range(prop, 0.0, 1.0);
	RNA_def_property_ui_text(prop, "Collision Margin", "Extra margin around object for collision detection, small amount required for stability");

	prop= RNA_def_property(srna, "soft_body", PROP_POINTER, PROP_NONE);
	RNA_def_property_pointer_sdna(prop, NULL, "bsoft");
	RNA_def_property_ui_text(prop, "Soft Body Settings", "Settings for Bullet soft body simulation");

	/* state */

	prop= RNA_def_property(srna, "states_visible", PROP_BOOLEAN, PROP_LAYER_MEMBER);
	RNA_def_property_boolean_sdna(prop, NULL, "state", 1);
	RNA_def_property_array(prop, OB_MAX_STATES);
	RNA_def_property_ui_text(prop, "State", "State determining which controllers are displayed");
	RNA_def_property_boolean_funcs(prop, "rna_GameObjectSettings_state_get", "rna_GameObjectSettings_state_set");

	prop= RNA_def_property(srna, "used_states", PROP_BOOLEAN, PROP_LAYER_MEMBER);
	RNA_def_property_array(prop, OB_MAX_STATES);
	RNA_def_property_ui_text(prop, "Used State", "States which are being used by controllers");
	RNA_def_property_clear_flag(prop, PROP_EDITABLE);
	RNA_def_property_boolean_funcs(prop, "rna_GameObjectSettings_used_state_get", NULL);
	
	prop= RNA_def_property(srna, "states_initial", PROP_BOOLEAN, PROP_NONE);
	RNA_def_property_boolean_sdna(prop, NULL, "init_state", 1);
	RNA_def_property_array(prop, OB_MAX_STATES);
	RNA_def_property_ui_text(prop, "Initial State", "Initial state when the game starts");

	prop= RNA_def_property(srna, "show_debug_state", PROP_BOOLEAN, PROP_NONE);
	RNA_def_property_boolean_sdna(prop, NULL, "scaflag", OB_DEBUGSTATE);
	RNA_def_property_ui_text(prop, "Debug State", "Print state debug info in the game engine");
	RNA_def_property_ui_icon(prop, ICON_INFO, 0);

	prop= RNA_def_property(srna, "use_all_states", PROP_BOOLEAN, PROP_NONE);
	RNA_def_property_boolean_sdna(prop, NULL, "scaflag", OB_ALLSTATE);
	RNA_def_property_ui_text(prop, "All", "Set all state bits");

	prop= RNA_def_property(srna, "show_state_panel", PROP_BOOLEAN, PROP_NONE);
	RNA_def_property_boolean_sdna(prop, NULL, "scaflag", OB_SHOWSTATE);
	RNA_def_property_ui_text(prop, "States", "Show state panel");
	RNA_def_property_ui_icon(prop, ICON_DISCLOSURE_TRI_RIGHT, 1);
}

static void rna_def_object_constraints(BlenderRNA *brna, PropertyRNA *cprop)
{
	StructRNA *srna;
	PropertyRNA *prop;

	FunctionRNA *func;
	PropertyRNA *parm;

	RNA_def_property_srna(cprop, "ObjectConstraints");
	srna= RNA_def_struct(brna, "ObjectConstraints", NULL);
	RNA_def_struct_sdna(srna, "Object");
	RNA_def_struct_ui_text(srna, "Object Constraints", "Collection of object constraints");


	/* Collection active property */
	prop= RNA_def_property(srna, "active", PROP_POINTER, PROP_NONE);
	RNA_def_property_struct_type(prop, "Constraint");
	RNA_def_property_pointer_funcs(prop, "rna_Object_active_constraint_get", "rna_Object_active_constraint_set", NULL, NULL);
	RNA_def_property_flag(prop, PROP_EDITABLE);
	RNA_def_property_ui_text(prop, "Active Constraint", "Active Object constraint");


	/* Constraint collection */
	func= RNA_def_function(srna, "new", "rna_Object_constraints_new");
	RNA_def_function_ui_description(func, "Add a new constraint to this object");
	/* object to add */
	parm= RNA_def_enum(func, "type", constraint_type_items, 1, "", "Constraint type to add.");
	RNA_def_property_flag(parm, PROP_REQUIRED);
	/* return type */
	parm= RNA_def_pointer(func, "constraint", "Constraint", "", "New constraint.");
	RNA_def_function_return(func, parm);

	func= RNA_def_function(srna, "remove", "rna_Object_constraints_remove");
	RNA_def_function_ui_description(func, "Remove a constraint from this object.");
	RNA_def_function_flag(func, FUNC_USE_REPORTS);
	/* constraint to remove */
	parm= RNA_def_pointer(func, "constraint", "Constraint", "", "Removed constraint.");
	RNA_def_property_flag(parm, PROP_REQUIRED|PROP_NEVER_NULL);
}

/* object.modifiers */
static void rna_def_object_modifiers(BlenderRNA *brna, PropertyRNA *cprop)
{
	StructRNA *srna;

	FunctionRNA *func;
	PropertyRNA *parm;

	RNA_def_property_srna(cprop, "ObjectModifiers");
	srna= RNA_def_struct(brna, "ObjectModifiers", NULL);
	RNA_def_struct_sdna(srna, "Object");
	RNA_def_struct_ui_text(srna, "Object Modifiers", "Collection of object modifiers");

#if 0
	prop= RNA_def_property(srna, "active", PROP_POINTER, PROP_NONE);
	RNA_def_property_struct_type(prop, "EditBone");
	RNA_def_property_pointer_sdna(prop, NULL, "act_edbone");
	RNA_def_property_flag(prop, PROP_EDITABLE);
	RNA_def_property_ui_text(prop, "Active EditBone", "Armatures active edit bone");
	//RNA_def_property_update(prop, 0, "rna_Armature_act_editbone_update");
	RNA_def_property_pointer_funcs(prop, NULL, "rna_Armature_act_edit_bone_set", NULL, NULL);

	/* todo, redraw */
//		RNA_def_property_collection_active(prop, prop_act);
#endif

	/* add target */
	func= RNA_def_function(srna, "new", "rna_Object_modifier_new");
	RNA_def_function_flag(func, FUNC_USE_CONTEXT|FUNC_USE_REPORTS);
	RNA_def_function_ui_description(func, "Add a new modifier.");
	parm= RNA_def_string(func, "name", "Name", 0, "", "New name for the bone.");
	RNA_def_property_flag(parm, PROP_REQUIRED);
	/* modifier to add */
	parm= RNA_def_enum(func, "type", modifier_type_items, 1, "", "Modifier type to add.");
	RNA_def_property_flag(parm, PROP_REQUIRED);
	/* return type */
	parm= RNA_def_pointer(func, "modifier", "Modifier", "", "Newly created modifier.");
	RNA_def_function_return(func, parm);

	/* remove target */
	func= RNA_def_function(srna, "remove", "rna_Object_modifier_remove");
	RNA_def_function_flag(func, FUNC_USE_CONTEXT|FUNC_USE_REPORTS);
	RNA_def_function_ui_description(func, "Remove an existing modifier from the object.");
	/* target to remove*/
	parm= RNA_def_pointer(func, "modifier", "Modifier", "", "Modifier to remove.");
	RNA_def_property_flag(parm, PROP_REQUIRED|PROP_NEVER_NULL);
}

/* object.particle_systems */
static void rna_def_object_particle_systems(BlenderRNA *brna, PropertyRNA *cprop)
{
	StructRNA *srna;
	
	PropertyRNA *prop;

	// FunctionRNA *func;
	// PropertyRNA *parm;

	RNA_def_property_srna(cprop, "ParticleSystems");
	srna= RNA_def_struct(brna, "ParticleSystems", NULL);
	RNA_def_struct_sdna(srna, "Object");
	RNA_def_struct_ui_text(srna, "Particle Systems", "Collection of particle systems");

	prop= RNA_def_property(srna, "active", PROP_POINTER, PROP_NONE);
	RNA_def_property_struct_type(prop, "ParticleSystem");
	RNA_def_property_pointer_funcs(prop, "rna_Object_active_particle_system_get", NULL, NULL, NULL);
	RNA_def_property_ui_text(prop, "Active Particle System", "Active particle system being displayed");
	RNA_def_property_update(prop, NC_OBJECT|ND_DRAW, NULL);
	
	prop= RNA_def_property(srna, "active_index", PROP_INT, PROP_UNSIGNED);
	RNA_def_property_clear_flag(prop, PROP_ANIMATABLE);
	RNA_def_property_int_funcs(prop, "rna_Object_active_particle_system_index_get", "rna_Object_active_particle_system_index_set", "rna_Object_active_particle_system_index_range");
	RNA_def_property_ui_text(prop, "Active Particle System Index", "Index of active particle system slot");
	RNA_def_property_update(prop, NC_OBJECT|ND_DRAW, "rna_Object_particle_update");
}


/* object.vertex_groups */
static void rna_def_object_vertex_groups(BlenderRNA *brna, PropertyRNA *cprop)
{
	StructRNA *srna;
	
	PropertyRNA *prop;

	FunctionRNA *func;
	PropertyRNA *parm;

	RNA_def_property_srna(cprop, "VertexGroups");
	srna= RNA_def_struct(brna, "VertexGroups", NULL);
	RNA_def_struct_sdna(srna, "Object");
	RNA_def_struct_ui_text(srna, "Vertex Groups", "Collection of vertex groups");

	prop= RNA_def_property(srna, "active", PROP_POINTER, PROP_NONE);
	RNA_def_property_struct_type(prop, "VertexGroup");
	RNA_def_property_pointer_funcs(prop, "rna_Object_active_vertex_group_get", "rna_Object_active_vertex_group_set", NULL, NULL);
	RNA_def_property_ui_text(prop, "Active Vertex Group", "Vertex groups of the object");
	RNA_def_property_update(prop, NC_GEOM|ND_DATA, "rna_Object_internal_update_data");

	prop= RNA_def_property(srna, "active_index", PROP_INT, PROP_NONE);
	RNA_def_property_clear_flag(prop, PROP_ANIMATABLE);
	RNA_def_property_int_sdna(prop, NULL, "actdef");
	RNA_def_property_int_funcs(prop, "rna_Object_active_vertex_group_index_get", "rna_Object_active_vertex_group_index_set", "rna_Object_active_vertex_group_index_range");
	RNA_def_property_ui_text(prop, "Active Vertex Group Index", "Active index in vertex group array");
	RNA_def_property_update(prop, NC_GEOM|ND_DATA, "rna_Object_internal_update_data");
	
	/* vertex groups */ // add_vertex_group
	func= RNA_def_function(srna, "new", "rna_Object_vgroup_new");
	RNA_def_function_ui_description(func, "Add vertex group to object.");
	RNA_def_string(func, "name", "Group", 0, "", "Vertex group name."); /* optional */
	parm= RNA_def_pointer(func, "group", "VertexGroup", "", "New vertex group.");
	RNA_def_function_return(func, parm);

	func= RNA_def_function(srna, "remove", "rna_Object_vgroup_remove");
	RNA_def_function_ui_description(func, "Delete vertex group from object.");
	parm= RNA_def_pointer(func, "group", "VertexGroup", "", "Vertex group to remove.");
	RNA_def_property_flag(parm, PROP_REQUIRED|PROP_NEVER_NULL);
}


static void rna_def_object(BlenderRNA *brna)
{
	StructRNA *srna;
	PropertyRNA *prop;

	static EnumPropertyItem empty_drawtype_items[] = {
		{OB_PLAINAXES, "PLAIN_AXES", 0, N_("Plain Axes"), ""},
		{OB_ARROWS, "ARROWS", 0, N_("Arrows"), ""},
		{OB_SINGLE_ARROW, "SINGLE_ARROW", 0, N_("Single Arrow"), ""},
		{OB_CIRCLE, "CIRCLE", 0, N_("Circle"), ""},
		{OB_CUBE, "CUBE", 0, N_("Cube"), ""},
		{OB_EMPTY_SPHERE, "SPHERE", 0, N_("Sphere"), ""},
		{OB_EMPTY_CONE, "CONE", 0, N_("Cone"), ""},
		{OB_EMPTY_IMAGE, "IMAGE", 0, N_("Image"), ""},
		{0, NULL, 0, NULL, NULL}};
	
	static EnumPropertyItem track_items[] = {
		{OB_POSX, "POS_X", 0, "+X", ""},
		{OB_POSY, "POS_Y", 0, "+Y", ""},
		{OB_POSZ, "POS_Z", 0, "+Z", ""},
		{OB_NEGX, "NEG_X", 0, "-X", ""},
		{OB_NEGY, "NEG_Y", 0, "-Y", ""},
		{OB_NEGZ, "NEG_Z", 0, "-Z", ""},
		{0, NULL, 0, NULL, NULL}};

	static EnumPropertyItem up_items[] = {
		{OB_POSX, "X", 0, "X", ""},
		{OB_POSY, "Y", 0, "Y", ""},
		{OB_POSZ, "Z", 0, "Z", ""},
		{0, NULL, 0, NULL, NULL}};

	static EnumPropertyItem drawtype_items[] = {
		{OB_BOUNDBOX, "BOUNDS", 0, N_("Bounds"), N_("Draw the bounding box of the object")},
		{OB_WIRE, "WIRE", 0, N_("Wire"), N_("Draw the object as a wireframe")},
		{OB_SOLID, "SOLID", 0, N_("Solid"), N_("Draw the object as a solid (If solid drawing is enabled in the viewport)")},
		// disabled {OB_SHADED, "SHADED", 0, "Shaded", ""},
		{OB_TEXTURE, "TEXTURED", 0, N_("Textured"), N_("Draw the object with textures (If textures are enabled in the viewport)")},
		{0, NULL, 0, NULL, NULL}};

	static EnumPropertyItem boundtype_items[] = {
		{OB_BOUND_BOX, "BOX", 0, N_("Box"), N_("Draw bounds as box")},
		{OB_BOUND_SPHERE, "SPHERE", 0, N_("Sphere"), N_("Draw bounds as sphere")},
		{OB_BOUND_CYLINDER, "CYLINDER", 0, N_("Cylinder"), N_("Draw bounds as cylinder")},
		{OB_BOUND_CONE, "CONE", 0, N_("Cone"), N_("Draw bounds as cone")},
		{OB_BOUND_POLYH, "POLYHEDRON", 0, N_("Polyhedron"), N_("Draw bounds as polyhedron")},
		{OB_BOUND_CAPSULE, "CAPSULE", 0, N_("Capsule"), N_("Draw bounds as capsule")},
		{0, NULL, 0, NULL, NULL}};

	static EnumPropertyItem dupli_items[] = {
		{0, "NONE", 0, "None", ""},
		{OB_DUPLIFRAMES, "FRAMES", 0, N_("Frames"), N_("Make copy of object for every frame")},
		{OB_DUPLIVERTS, "VERTS", 0, N_("Verts"), N_("Duplicate child objects on all vertices")},
		{OB_DUPLIFACES, "FACES", 0, N_("Faces"), N_("Duplicate child objects on all faces")},
		{OB_DUPLIGROUP, "GROUP", 0, N_("Group"), N_("Enable group instancing")},
		{0, NULL, 0, NULL, NULL}};
		
	// XXX: this RNA enum define is currently duplicated for objects, since there is some text here which is not applicable
	static EnumPropertyItem prop_rotmode_items[] = {
		{ROT_MODE_QUAT, "QUATERNION", 0, N_("Quaternion (WXYZ)"), N_("No Gimbal Lock")},
		{ROT_MODE_XYZ, "XYZ", 0, N_("XYZ Euler"), N_("XYZ Rotation Order. Prone to Gimbal Lock. (Default)")},
		{ROT_MODE_XZY, "XZY", 0, N_("XZY Euler"), N_("XZY Rotation Order. Prone to Gimbal Lock")},
		{ROT_MODE_YXZ, "YXZ", 0, N_("YXZ Euler"), N_("YXZ Rotation Order. Prone to Gimbal Lock")},
		{ROT_MODE_YZX, "YZX", 0, N_("YZX Euler"), N_("YZX Rotation Order. Prone to Gimbal Lock")},
		{ROT_MODE_ZXY, "ZXY", 0, N_("ZXY Euler"), N_("ZXY Rotation Order. Prone to Gimbal Lock")},
		{ROT_MODE_ZYX, "ZYX", 0, N_("ZYX Euler"), N_("ZYX Rotation Order. Prone to Gimbal Lock")},
		{ROT_MODE_AXISANGLE, "AXIS_ANGLE", 0, N_("Axis Angle"), N_("Axis Angle (W+XYZ). Defines a rotation around some axis defined by 3D-Vector")},
		{0, NULL, 0, NULL, NULL}};
	
	static float default_quat[4] = {1,0,0,0};	/* default quaternion values */
	static float default_axisAngle[4] = {0,0,1,0};	/* default axis-angle rotation values */
	static float default_scale[3] = {1,1,1}; /* default scale values */
	static int boundbox_dimsize[]= {8, 3};

	srna= RNA_def_struct(brna, "Object", "ID");
	RNA_def_struct_ui_text(srna, N_("Object"), N_("Object datablock defining an object in a scene"));
	RNA_def_struct_clear_flag(srna, STRUCT_ID_REFCOUNT);
	RNA_def_struct_ui_icon(srna, ICON_OBJECT_DATA);

	prop= RNA_def_property(srna, "data", PROP_POINTER, PROP_NONE);
	RNA_def_property_struct_type(prop, "ID");
	RNA_def_property_pointer_funcs(prop, NULL, "rna_Object_data_set", "rna_Object_data_typef", NULL);
	RNA_def_property_flag(prop, PROP_EDITABLE|PROP_NEVER_UNLINK);
	RNA_def_property_ui_text(prop, N_("Data"), N_("Object data"));
	RNA_def_property_update(prop, 0, "rna_Object_internal_update_data");

	prop= RNA_def_property(srna, "type", PROP_ENUM, PROP_NONE);
	RNA_def_property_enum_sdna(prop, NULL, "type");
	RNA_def_property_enum_items(prop, object_type_items);
	RNA_def_property_clear_flag(prop, PROP_EDITABLE);
	RNA_def_property_ui_text(prop, N_("Type"), N_("Type of Object"));

	prop= RNA_def_property(srna, "mode", PROP_ENUM, PROP_NONE);
	RNA_def_property_enum_sdna(prop, NULL, "mode");
	RNA_def_property_enum_items(prop, object_mode_items);
	RNA_def_property_clear_flag(prop, PROP_EDITABLE);
	RNA_def_property_ui_text(prop, N_("Mode"), N_("Object interaction mode"));

	prop= RNA_def_property(srna, "layers", PROP_BOOLEAN, PROP_LAYER_MEMBER);
	RNA_def_property_boolean_sdna(prop, NULL, "lay", 1);
	RNA_def_property_array(prop, 20);
	RNA_def_property_ui_text(prop, N_("Layers"), N_("Layers the object is on"));
	RNA_def_property_boolean_funcs(prop, NULL, "rna_Object_layer_set");
	RNA_def_property_flag(prop, PROP_LIB_EXCEPTION);
	RNA_def_property_update(prop, NC_OBJECT|ND_DRAW, "rna_Object_layer_update");

	prop= RNA_def_property(srna, "select", PROP_BOOLEAN, PROP_NONE);
	RNA_def_property_boolean_sdna(prop, NULL, "flag", SELECT);
	RNA_def_property_ui_text(prop, N_("Select"), N_("Object selection state"));
	RNA_def_property_update(prop, NC_OBJECT|ND_DRAW, "rna_Object_select_update");

	/* for data access */
	prop= RNA_def_property(srna, "bound_box", PROP_FLOAT, PROP_NONE);
	RNA_def_property_multi_array(prop, 2, boundbox_dimsize);
	RNA_def_property_clear_flag(prop, PROP_EDITABLE);
	RNA_def_property_float_funcs(prop, "rna_Object_boundbox_get", NULL, NULL);
	RNA_def_property_ui_text(prop, N_("Bound Box"), N_("Objects bound box in object-space coordinates, all values are -1.0 when not available."));

	/* parent */
	prop= RNA_def_property(srna, "parent", PROP_POINTER, PROP_NONE);
	RNA_def_property_pointer_funcs(prop, NULL, "rna_Object_parent_set", NULL, NULL);
	RNA_def_property_flag(prop, PROP_EDITABLE|PROP_ID_SELF_CHECK);
	RNA_def_property_ui_text(prop, N_("Parent"), N_("Parent Object"));
	RNA_def_property_update(prop, NC_OBJECT|ND_DRAW, "rna_Object_dependency_update");
	
	prop= RNA_def_property(srna, "parent_type", PROP_ENUM, PROP_NONE);
	RNA_def_property_enum_bitflag_sdna(prop, NULL, "partype");
	RNA_def_property_enum_items(prop, parent_type_items);
	RNA_def_property_enum_funcs(prop, NULL, "rna_Object_parent_type_set", "rna_Object_parent_type_itemf");
	RNA_def_property_ui_text(prop, N_("Parent Type"), N_("Type of parent relation"));
	RNA_def_property_update(prop, NC_OBJECT|ND_DRAW, "rna_Object_dependency_update");

	prop= RNA_def_property(srna, "parent_vertices", PROP_INT, PROP_UNSIGNED);
	RNA_def_property_int_sdna(prop, NULL, "par1");
	RNA_def_property_array(prop, 3);
	RNA_def_property_ui_text(prop, N_("Parent Vertices"), N_("Indices of vertices in cases of a vertex parenting relation"));
	RNA_def_property_update(prop, NC_OBJECT|ND_DRAW, "rna_Object_internal_update");

	prop= RNA_def_property(srna, "parent_bone", PROP_STRING, PROP_NONE);
	RNA_def_property_string_sdna(prop, NULL, "parsubstr");
	RNA_def_property_string_funcs(prop, NULL, NULL, "rna_Object_parent_bone_set");
	RNA_def_property_ui_text(prop, N_("Parent Bone"), N_("Name of parent bone in case of a bone parenting relation"));
	RNA_def_property_update(prop, NC_OBJECT|ND_DRAW, "rna_Object_dependency_update");
	
	/* Track and Up flags */
	// XXX: these have been saved here for a bit longer (after old track was removed), since some other tools still refer to this
	prop= RNA_def_property(srna, "track_axis", PROP_ENUM, PROP_NONE);
	RNA_def_property_enum_sdna(prop, NULL, "trackflag");
	RNA_def_property_enum_items(prop, track_items);
	RNA_def_property_ui_text(prop, N_("Track Axis"), N_("Axis that points in 'forward' direction (applies to DupliFrame when parent 'Follow' is enabled)"));
	RNA_def_property_update(prop, NC_OBJECT|ND_DRAW, "rna_Object_internal_update");

	prop= RNA_def_property(srna, "up_axis", PROP_ENUM, PROP_NONE);
	RNA_def_property_enum_sdna(prop, NULL, "upflag");
	RNA_def_property_enum_items(prop, up_items);
	RNA_def_property_ui_text(prop, N_("Up Axis"), N_("Axis that points in the upward direction (applies to DupliFrame when parent 'Follow' is enabled)"));
	RNA_def_property_update(prop, NC_OBJECT|ND_DRAW, "rna_Object_internal_update");
	
	/* proxy */
	prop= RNA_def_property(srna, "proxy", PROP_POINTER, PROP_NONE);
	RNA_def_property_ui_text(prop, N_("Proxy"), N_("Library object this proxy object controls"));

	prop= RNA_def_property(srna, "proxy_group", PROP_POINTER, PROP_NONE);
	RNA_def_property_ui_text(prop, N_("Proxy Group"), N_("Library group duplicator object this proxy object controls"));

	/* materials */
	prop= RNA_def_property(srna, "material_slots", PROP_COLLECTION, PROP_NONE);
	RNA_def_property_collection_sdna(prop, NULL, "mat", "totcol");
	RNA_def_property_struct_type(prop, "MaterialSlot");
	RNA_def_property_collection_funcs(prop, NULL, NULL, NULL, "rna_iterator_array_get", NULL, NULL, NULL); /* don't dereference pointer! */
	RNA_def_property_ui_text(prop, N_("Material Slots"), N_("Material slots in the object"));

	prop= RNA_def_property(srna, "active_material", PROP_POINTER, PROP_NONE);
	RNA_def_property_struct_type(prop, "Material");
	RNA_def_property_pointer_funcs(prop, "rna_Object_active_material_get", "rna_Object_active_material_set", NULL, NULL);
	RNA_def_property_flag(prop, PROP_EDITABLE);
	RNA_def_property_ui_text(prop, N_("Active Material"), N_("Active material being displayed"));
	RNA_def_property_update(prop, NC_OBJECT|ND_DRAW, "rna_MaterialSlot_update");

	prop= RNA_def_property(srna, "active_material_index", PROP_INT, PROP_UNSIGNED);
	RNA_def_property_int_sdna(prop, NULL, "actcol");
	RNA_def_property_clear_flag(prop, PROP_ANIMATABLE);
	RNA_def_property_int_funcs(prop, "rna_Object_active_material_index_get", "rna_Object_active_material_index_set", "rna_Object_active_material_index_range");
	RNA_def_property_ui_text(prop, N_("Active Material Index"), N_("Index of active material slot"));
	RNA_def_property_update(prop, NC_MATERIAL|ND_SHADING, NULL);
	
	/* transform */
	prop= RNA_def_property(srna, "location", PROP_FLOAT, PROP_TRANSLATION);
	RNA_def_property_float_sdna(prop, NULL, "loc");
	RNA_def_property_editable_array_func(prop, "rna_Object_location_editable");
	RNA_def_property_ui_range(prop, -FLT_MAX, FLT_MAX, 1, 3);
	RNA_def_property_ui_text(prop, N_("Location"), N_("Location of the object"));
	RNA_def_property_update(prop, NC_OBJECT|ND_TRANSFORM, "rna_Object_internal_update");
	
	prop= RNA_def_property(srna, "rotation_quaternion", PROP_FLOAT, PROP_QUATERNION);
	RNA_def_property_float_sdna(prop, NULL, "quat");
	RNA_def_property_editable_array_func(prop, "rna_Object_rotation_4d_editable");
	RNA_def_property_float_array_default(prop, default_quat);
	RNA_def_property_ui_text(prop, N_("Quaternion Rotation"), N_("Rotation in Quaternions"));
	RNA_def_property_update(prop, NC_OBJECT|ND_TRANSFORM, "rna_Object_internal_update");
	
		/* XXX: for axis-angle, it would have been nice to have 2 separate fields for UI purposes, but
		 * having a single one is better for Keyframing and other property-management situations...
		 */
	prop= RNA_def_property(srna, "rotation_axis_angle", PROP_FLOAT, PROP_AXISANGLE);
	RNA_def_property_array(prop, 4);
	RNA_def_property_float_funcs(prop, "rna_Object_rotation_axis_angle_get", "rna_Object_rotation_axis_angle_set", NULL);
	RNA_def_property_editable_array_func(prop, "rna_Object_rotation_4d_editable");
	RNA_def_property_float_array_default(prop, default_axisAngle);
	RNA_def_property_ui_text(prop, N_("Axis-Angle Rotation"), N_("Angle of Rotation for Axis-Angle rotation representation"));
	RNA_def_property_update(prop, NC_OBJECT|ND_TRANSFORM, "rna_Object_internal_update");
	
	prop= RNA_def_property(srna, "rotation_euler", PROP_FLOAT, PROP_EULER);
	RNA_def_property_float_sdna(prop, NULL, "rot");
	RNA_def_property_editable_array_func(prop, "rna_Object_rotation_euler_editable");
	RNA_def_property_ui_text(prop, N_("Euler Rotation"), N_("Rotation in Eulers"));
	RNA_def_property_update(prop, NC_OBJECT|ND_TRANSFORM, "rna_Object_internal_update");
	
	prop= RNA_def_property(srna, "rotation_mode", PROP_ENUM, PROP_NONE);
	RNA_def_property_enum_sdna(prop, NULL, "rotmode");
	RNA_def_property_enum_items(prop, prop_rotmode_items); // XXX move to using a single define of this someday
	RNA_def_property_enum_funcs(prop, NULL, "rna_Object_rotation_mode_set", NULL);
	RNA_def_property_ui_text(prop, N_("Rotation Mode"), "");
	RNA_def_property_update(prop, NC_OBJECT|ND_TRANSFORM, "rna_Object_internal_update");
	
	prop= RNA_def_property(srna, "scale", PROP_FLOAT, PROP_XYZ);
	RNA_def_property_float_sdna(prop, NULL, "size");
	RNA_def_property_editable_array_func(prop, "rna_Object_scale_editable");
	RNA_def_property_ui_range(prop, -FLT_MAX, FLT_MAX, 1, 3);
	RNA_def_property_float_array_default(prop, default_scale);
	RNA_def_property_ui_text(prop, N_("Scale"), N_("Scaling of the object"));
	RNA_def_property_update(prop, NC_OBJECT|ND_TRANSFORM, "rna_Object_internal_update");

	prop= RNA_def_property(srna, "dimensions", PROP_FLOAT, PROP_XYZ_LENGTH);
	RNA_def_property_array(prop, 3);
	RNA_def_property_float_funcs(prop, "rna_Object_dimensions_get", "rna_Object_dimensions_set", NULL);
	RNA_def_property_ui_range(prop, -FLT_MAX, FLT_MAX, 1, 3);
	RNA_def_property_ui_text(prop, N_("Dimensions"), N_("Absolute bounding box dimensions of the object"));
	RNA_def_property_update(prop, NC_OBJECT|ND_TRANSFORM, "rna_Object_internal_update");
	

	/* delta transforms */
	prop= RNA_def_property(srna, "delta_location", PROP_FLOAT, PROP_TRANSLATION);
	RNA_def_property_float_sdna(prop, NULL, "dloc");
	RNA_def_property_ui_text(prop, N_("Delta Location"), N_("Extra translation added to the location of the object"));
	RNA_def_property_update(prop, NC_OBJECT|ND_TRANSFORM, "rna_Object_internal_update");
	
	prop= RNA_def_property(srna, "delta_rotation_euler", PROP_FLOAT, PROP_EULER);
	RNA_def_property_float_sdna(prop, NULL, "drot");
	RNA_def_property_ui_text(prop, N_("Delta Rotation (Euler)"), N_("Extra rotation added to the rotation of the object (when using Euler rotations)"));
	RNA_def_property_update(prop, NC_OBJECT|ND_TRANSFORM, "rna_Object_internal_update");
	
	prop= RNA_def_property(srna, "delta_rotation_quaternion", PROP_FLOAT, PROP_QUATERNION);
	RNA_def_property_float_sdna(prop, NULL, "dquat");
	RNA_def_property_float_array_default(prop, default_quat);
	RNA_def_property_ui_text(prop, N_("Delta Rotation (Quaternion)"), N_("Extra rotation added to the rotation of the object (when using Quaternion rotations)"));
	RNA_def_property_update(prop, NC_OBJECT|ND_TRANSFORM, "rna_Object_internal_update");
	
#if 0 // XXX not supported well yet...
	prop= RNA_def_property(srna, "delta_rotation_axis_angle", PROP_FLOAT, PROP_AXISANGLE);
	RNA_def_property_float_sdna(prop, NULL, "dquat"); // FIXME: this is not a single field any more! (drotAxis and drotAngle)
	RNA_def_property_float_array_default(prop, default_axisAngle);
	RNA_def_property_ui_text(prop, N_("Delta Rotation (Axis Angle)"), N_("Extra rotation added to the rotation of the object (when using Axis-Angle rotations)"));
	RNA_def_property_update(prop, NC_OBJECT|ND_TRANSFORM, "rna_Object_internal_update");
#endif
	
	prop= RNA_def_property(srna, "delta_scale", PROP_FLOAT, PROP_XYZ);
	RNA_def_property_float_sdna(prop, NULL, "dsize");
	RNA_def_property_ui_text(prop, N_("Delta Scale"), N_("Extra scaling added to the scale of the object"));
	RNA_def_property_update(prop, NC_OBJECT|ND_TRANSFORM, "rna_Object_internal_update");
	
	/* transform locks */
	prop= RNA_def_property(srna, "lock_location", PROP_BOOLEAN, PROP_XYZ);
	RNA_def_property_boolean_sdna(prop, NULL, "protectflag", OB_LOCK_LOCX);
	RNA_def_property_array(prop, 3);
	RNA_def_property_ui_text(prop, N_("Lock Location"), N_("Lock editing of location in the interface"));
	RNA_def_property_ui_icon(prop, ICON_UNLOCKED, 1);
	RNA_def_property_update(prop, NC_OBJECT|ND_TRANSFORM, "rna_Object_internal_update");

	prop= RNA_def_property(srna, "lock_rotation", PROP_BOOLEAN, PROP_XYZ);
	RNA_def_property_boolean_sdna(prop, NULL, "protectflag", OB_LOCK_ROTX);
	RNA_def_property_array(prop, 3);
	RNA_def_property_ui_text(prop, N_("Lock Rotation"), N_("Lock editing of rotation in the interface"));
	RNA_def_property_ui_icon(prop, ICON_UNLOCKED, 1);
	RNA_def_property_update(prop, NC_OBJECT|ND_TRANSFORM, "rna_Object_internal_update");
	
		// XXX this is sub-optimal - it really should be included above, but due to technical reasons we can't do this!
	prop= RNA_def_property(srna, "lock_rotation_w", PROP_BOOLEAN, PROP_NONE);
	RNA_def_property_boolean_sdna(prop, NULL, "protectflag", OB_LOCK_ROTW);
	RNA_def_property_ui_icon(prop, ICON_UNLOCKED, 1);
	RNA_def_property_ui_text(prop, N_("Lock Rotation (4D Angle)"), N_("Lock editing of 'angle' component of four-component rotations in the interface"));
		// XXX this needs a better name
	prop= RNA_def_property(srna, "lock_rotations_4d", PROP_BOOLEAN, PROP_NONE);
	RNA_def_property_boolean_sdna(prop, NULL, "protectflag", OB_LOCK_ROT4D);
	RNA_def_property_ui_text(prop, N_("Lock Rotations (4D)"), N_("Lock editing of four component rotations by components (instead of as Eulers)"));

	prop= RNA_def_property(srna, "lock_scale", PROP_BOOLEAN, PROP_XYZ);
	RNA_def_property_boolean_sdna(prop, NULL, "protectflag", OB_LOCK_SCALEX);
	RNA_def_property_array(prop, 3);
	RNA_def_property_ui_text(prop, N_("Lock Scale"), N_("Lock editing of scale in the interface"));
	RNA_def_property_ui_icon(prop, ICON_UNLOCKED, 1);
	RNA_def_property_update(prop, NC_OBJECT|ND_TRANSFORM, "rna_Object_internal_update");

	/* matrix */
	prop= RNA_def_property(srna, "matrix_world", PROP_FLOAT, PROP_MATRIX);
	RNA_def_property_float_sdna(prop, NULL, "obmat");
	RNA_def_property_multi_array(prop, 2, rna_matrix_dimsize_4x4);
	RNA_def_property_clear_flag(prop, PROP_ANIMATABLE);
	RNA_def_property_ui_text(prop, N_("Matrix World"), N_("Worldspace transformation matrix"));
	RNA_def_property_update(prop, NC_OBJECT|ND_TRANSFORM, "rna_Object_matrix_world_update");

	prop= RNA_def_property(srna, "matrix_local", PROP_FLOAT, PROP_MATRIX);
	RNA_def_property_multi_array(prop, 2, rna_matrix_dimsize_4x4);
	RNA_def_property_clear_flag(prop, PROP_ANIMATABLE);
	RNA_def_property_ui_text(prop, N_("Local Matrix"), N_("Parent relative transformation matrix"));
	RNA_def_property_float_funcs(prop, "rna_Object_matrix_local_get", "rna_Object_matrix_local_set", NULL);
	RNA_def_property_update(prop, NC_OBJECT|ND_TRANSFORM, NULL);

	prop= RNA_def_property(srna, "matrix_basis", PROP_FLOAT, PROP_MATRIX);
	RNA_def_property_multi_array(prop, 2, rna_matrix_dimsize_4x4);
	RNA_def_property_clear_flag(prop, PROP_ANIMATABLE);
	RNA_def_property_ui_text(prop, N_("Input Matrix"), N_("Matrix access to location, rotation and scale (including deltas), before constraints and parenting are applied."));
	RNA_def_property_float_funcs(prop, "rna_Object_matrix_basis_get", "rna_Object_matrix_basis_set", NULL);
	RNA_def_property_update(prop, NC_OBJECT|ND_TRANSFORM, "rna_Object_internal_update");
	
	/* collections */
	prop= RNA_def_property(srna, "constraints", PROP_COLLECTION, PROP_NONE);
	RNA_def_property_struct_type(prop, "Constraint");
	RNA_def_property_ui_text(prop, N_("Constraints"), N_("Constraints affecting the transformation of the object"));
//	RNA_def_property_collection_funcs(prop, 0, 0, 0, 0, 0, 0, 0, "constraints__add", "constraints__remove");
	rna_def_object_constraints(brna, prop);

	prop= RNA_def_property(srna, "modifiers", PROP_COLLECTION, PROP_NONE);
	RNA_def_property_struct_type(prop, "Modifier");
	RNA_def_property_ui_text(prop, N_("Modifiers"), N_("Modifiers affecting the geometric data of the object"));
	rna_def_object_modifiers(brna, prop);

	/* game engine */
	prop= RNA_def_property(srna, "game", PROP_POINTER, PROP_NONE);
	RNA_def_property_flag(prop, PROP_NEVER_NULL);
	RNA_def_property_struct_type(prop, "GameObjectSettings");
	RNA_def_property_pointer_funcs(prop, "rna_Object_game_settings_get", NULL, NULL, NULL);
	RNA_def_property_ui_text(prop, N_("Game Settings"), N_("Game engine related settings for the object"));

	/* vertex groups */
	prop= RNA_def_property(srna, "vertex_groups", PROP_COLLECTION, PROP_NONE);
	RNA_def_property_collection_sdna(prop, NULL, "defbase", NULL);
	RNA_def_property_struct_type(prop, "VertexGroup");
	RNA_def_property_ui_text(prop, N_("Vertex Groups"), N_("Vertex groups of the object"));
	rna_def_object_vertex_groups(brna, prop);

	/* empty */
	prop= RNA_def_property(srna, "empty_draw_type", PROP_ENUM, PROP_NONE);
	RNA_def_property_enum_sdna(prop, NULL, "empty_drawtype");
	RNA_def_property_enum_items(prop, empty_drawtype_items);
	RNA_def_property_ui_text(prop, N_("Empty Display Type"), N_("Viewport display style for empties"));
	RNA_def_property_update(prop, NC_OBJECT|ND_DRAW, NULL);

	prop= RNA_def_property(srna, "empty_draw_size", PROP_FLOAT, PROP_DISTANCE);
	RNA_def_property_float_sdna(prop, NULL, "empty_drawsize");
	RNA_def_property_range(prop, 0.0001f, 1000.0f);
	RNA_def_property_ui_range(prop, 0.01, 100, 1, 2);
	RNA_def_property_ui_text(prop, N_("Empty Display Size"), N_("Size of display for empties in the viewport"));
	RNA_def_property_update(prop, NC_OBJECT|ND_DRAW, NULL);

	prop= RNA_def_property(srna, "empty_image_offset", PROP_FLOAT, PROP_DISTANCE);
	RNA_def_property_float_sdna(prop, NULL, "ima_ofs");
	RNA_def_property_ui_text(prop, N_("Origin Offset"), N_("Origin offset distance"));
	RNA_def_property_ui_range(prop, -FLT_MAX, FLT_MAX, 0.1f, 2);
	RNA_def_property_update(prop, NC_OBJECT|ND_DRAW, NULL);

	/* render */
	prop= RNA_def_property(srna, "pass_index", PROP_INT, PROP_UNSIGNED);
	RNA_def_property_int_sdna(prop, NULL, "index");
	RNA_def_property_ui_text(prop, N_("Pass Index"), N_("Index # for the IndexOB render pass"));
	RNA_def_property_update(prop, NC_OBJECT, NULL);
	
	prop= RNA_def_property(srna, "color", PROP_FLOAT, PROP_COLOR);
	RNA_def_property_float_sdna(prop, NULL, "col");
	RNA_def_property_ui_text(prop, N_("Color"), N_("Object color and alpha, used when faces have the ObColor mode enabled"));
	RNA_def_property_update(prop, NC_OBJECT|ND_DRAW, NULL);

	/* physics */
	prop= RNA_def_property(srna, "field", PROP_POINTER, PROP_NONE);
	RNA_def_property_pointer_sdna(prop, NULL, "pd");
	RNA_def_property_struct_type(prop, "FieldSettings");
	RNA_def_property_pointer_funcs(prop, "rna_Object_field_get", NULL, NULL, NULL);
	RNA_def_property_ui_text(prop, N_("Field Settings"), N_("Settings for using the objects as a field in physics simulation"));

	prop= RNA_def_property(srna, "collision", PROP_POINTER, PROP_NONE);
	RNA_def_property_pointer_sdna(prop, NULL, "pd");
	RNA_def_property_struct_type(prop, "CollisionSettings");
	RNA_def_property_pointer_funcs(prop, "rna_Object_collision_get", NULL, NULL, NULL);
	RNA_def_property_ui_text(prop, N_("Collision Settings"), N_("Settings for using the objects as a collider in physics simulation"));

	prop= RNA_def_property(srna, "soft_body", PROP_POINTER, PROP_NONE);
	RNA_def_property_pointer_sdna(prop, NULL, "soft");
	RNA_def_property_struct_type(prop, "SoftBodySettings");
	RNA_def_property_ui_text(prop, N_("Soft Body Settings"), N_("Settings for soft body simulation"));

	prop= RNA_def_property(srna, "particle_systems", PROP_COLLECTION, PROP_NONE);
	RNA_def_property_collection_sdna(prop, NULL, "particlesystem", NULL);
	RNA_def_property_struct_type(prop, "ParticleSystem");
	RNA_def_property_ui_text(prop, N_("Particle Systems"), N_("Particle systems emitted from the object"));
	rna_def_object_particle_systems(brna, prop);

	/* restrict */
	prop= RNA_def_property(srna, "hide", PROP_BOOLEAN, PROP_NONE);
	RNA_def_property_boolean_sdna(prop, NULL, "restrictflag", OB_RESTRICT_VIEW);
	RNA_def_property_ui_text(prop, N_("Restrict View"), N_("Restrict visibility in the viewport"));
	RNA_def_property_ui_icon(prop, ICON_RESTRICT_VIEW_OFF, 1);
	RNA_def_property_update(prop, NC_OBJECT|ND_DRAW, NULL);

	prop= RNA_def_property(srna, "hide_select", PROP_BOOLEAN, PROP_NONE);
	RNA_def_property_boolean_sdna(prop, NULL, "restrictflag", OB_RESTRICT_SELECT);
	RNA_def_property_ui_text(prop, N_("Restrict Select"), N_("Restrict selection in the viewport"));
	RNA_def_property_ui_icon(prop, ICON_RESTRICT_SELECT_OFF, 1);
	RNA_def_property_update(prop, NC_OBJECT|ND_DRAW, NULL);

	prop= RNA_def_property(srna, "hide_render", PROP_BOOLEAN, PROP_NONE);
	RNA_def_property_boolean_sdna(prop, NULL, "restrictflag", OB_RESTRICT_RENDER);
	RNA_def_property_ui_text(prop, N_("Restrict Render"), N_("Restrict renderability"));
	RNA_def_property_ui_icon(prop, ICON_RESTRICT_RENDER_OFF, 1);
	RNA_def_property_update(prop, NC_OBJECT|ND_DRAW, NULL);

	/* anim */
	rna_def_animdata_common(srna);
	
	rna_def_animviz_common(srna);
	rna_def_motionpath_common(srna);
	
	/* duplicates */
		// XXX: evil old crap
	prop= RNA_def_property(srna, "use_slow_parent", PROP_BOOLEAN, PROP_NONE);
	RNA_def_property_boolean_sdna(prop, NULL, "partype", PARSLOW);
	RNA_def_property_ui_text(prop, N_("Slow Parent"), N_("Create a delay in the parent relationship"));
	RNA_def_property_update(prop, NC_OBJECT|ND_DRAW, "rna_Object_internal_update");

	prop= RNA_def_property(srna, "dupli_type", PROP_ENUM, PROP_NONE);
	RNA_def_property_enum_bitflag_sdna(prop, NULL, "transflag");
	RNA_def_property_enum_items(prop, dupli_items);
	RNA_def_property_ui_text(prop, N_("Dupli Type"), N_("If not None, object duplication method to use"));
	RNA_def_property_update(prop, NC_OBJECT|ND_DRAW, "rna_Object_dependency_update");

	prop= RNA_def_property(srna, "use_dupli_frames_speed", PROP_BOOLEAN, PROP_NONE);
	RNA_def_property_boolean_negative_sdna(prop, NULL, "transflag", OB_DUPLINOSPEED);
	RNA_def_property_ui_text(prop, N_("Dupli Frames Speed"), N_("Set dupliframes to use the frame")); // TODO, better descriptio!
	RNA_def_property_update(prop, NC_OBJECT|ND_DRAW, "rna_Object_internal_update");

	prop= RNA_def_property(srna, "use_dupli_vertices_rotation", PROP_BOOLEAN, PROP_NONE);
	RNA_def_property_boolean_sdna(prop, NULL, "transflag", OB_DUPLIROT);
	RNA_def_property_ui_text(prop, N_("Dupli Verts Rotation"), N_("Rotate dupli according to vertex normal"));
	RNA_def_property_update(prop, NC_OBJECT|ND_DRAW, NULL);

	prop= RNA_def_property(srna, "use_dupli_faces_scale", PROP_BOOLEAN, PROP_NONE);
	RNA_def_property_boolean_sdna(prop, NULL, "transflag", OB_DUPLIFACES_SCALE);
	RNA_def_property_ui_text(prop, N_("Dupli Faces Inherit Scale"), N_("Scale dupli based on face size"));
	RNA_def_property_update(prop, NC_OBJECT|ND_DRAW, "rna_Object_internal_update");

	prop= RNA_def_property(srna, "dupli_faces_scale", PROP_FLOAT, PROP_NONE);
	RNA_def_property_float_sdna(prop, NULL, "dupfacesca");
	RNA_def_property_range(prop, 0.001f, 10000.0f);
	RNA_def_property_ui_text(prop, N_("Dupli Faces Scale"), N_("Scale the DupliFace objects"));
	RNA_def_property_update(prop, NC_OBJECT|ND_DRAW, NULL);

	prop= RNA_def_property(srna, "dupli_group", PROP_POINTER, PROP_NONE);
	RNA_def_property_pointer_sdna(prop, NULL, "dup_group");
	RNA_def_property_flag(prop, PROP_EDITABLE);
	RNA_def_property_pointer_funcs(prop, NULL, "rna_Object_dup_group_set", NULL, NULL);
	RNA_def_property_ui_text(prop, N_("Dupli Group"), N_("Instance an existing group"));
	RNA_def_property_update(prop, NC_OBJECT|ND_DRAW, "rna_Object_dependency_update");

	prop= RNA_def_property(srna, "dupli_frames_start", PROP_INT, PROP_NONE|PROP_UNIT_TIME);
	RNA_def_property_int_sdna(prop, NULL, "dupsta");
	RNA_def_property_range(prop, MINAFRAME, MAXFRAME);
	RNA_def_property_ui_text(prop, N_("Dupli Frames Start"), N_("Start frame for DupliFrames"));
	RNA_def_property_update(prop, NC_OBJECT|ND_DRAW, "rna_Object_internal_update");

	prop= RNA_def_property(srna, "dupli_frames_end", PROP_INT, PROP_NONE|PROP_UNIT_TIME);
	RNA_def_property_int_sdna(prop, NULL, "dupend");
	RNA_def_property_range(prop, MINAFRAME, MAXFRAME);
	RNA_def_property_ui_text(prop, N_("Dupli Frames End"), N_("End frame for DupliFrames"));
	RNA_def_property_update(prop, NC_OBJECT|ND_DRAW, "rna_Object_internal_update");

	prop= RNA_def_property(srna, "dupli_frames_on", PROP_INT, PROP_NONE|PROP_UNIT_TIME);
	RNA_def_property_int_sdna(prop, NULL, "dupon");
	RNA_def_property_range(prop, MINFRAME, MAXFRAME);
	RNA_def_property_ui_range(prop, 1, 1500, 1, 0);
	RNA_def_property_ui_text(prop, N_("Dupli Frames On"), N_("Number of frames to use between DupOff frames"));
	RNA_def_property_update(prop, NC_OBJECT|ND_DRAW, "rna_Object_internal_update");

	prop= RNA_def_property(srna, "dupli_frames_off", PROP_INT, PROP_NONE|PROP_UNIT_TIME);
	RNA_def_property_int_sdna(prop, NULL, "dupoff");
	RNA_def_property_range(prop, 0, MAXFRAME);
	RNA_def_property_ui_range(prop, 0, 1500, 1, 0);
	RNA_def_property_ui_text(prop, N_("Dupli Frames Off"), N_("Recurring frames to exclude from the Dupliframes"));
	RNA_def_property_update(prop, NC_OBJECT|ND_DRAW, "rna_Object_internal_update");

	prop= RNA_def_property(srna, "dupli_list", PROP_COLLECTION, PROP_NONE);
	RNA_def_property_collection_sdna(prop, NULL, "duplilist", NULL);
	RNA_def_property_struct_type(prop, "DupliObject");
	RNA_def_property_ui_text(prop, N_("Dupli list"), N_("Object duplis"));

	prop= RNA_def_property(srna, "is_duplicator", PROP_BOOLEAN, PROP_NONE);
	RNA_def_property_boolean_sdna(prop, NULL, "transflag", OB_DUPLI);
	RNA_def_property_clear_flag(prop, PROP_EDITABLE);

	/* time offset */
	prop= RNA_def_property(srna, "time_offset", PROP_FLOAT, PROP_NONE|PROP_UNIT_TIME);
	RNA_def_property_float_sdna(prop, NULL, "sf");
	RNA_def_property_range(prop, MINAFRAMEF, MAXFRAMEF);
	RNA_def_property_ui_text(prop, N_("Time Offset"), N_("Animation offset in frames for F-Curve and dupligroup instances"));
	RNA_def_property_update(prop, NC_OBJECT|ND_TRANSFORM, "rna_Object_internal_update");

	prop= RNA_def_property(srna, "use_time_offset_edit", PROP_BOOLEAN, PROP_NONE);
	RNA_def_property_boolean_sdna(prop, NULL, "ipoflag", OB_OFFS_OB);
	RNA_def_property_ui_text(prop, N_("Time Offset Edit"), N_("Use time offset when inserting keys and display time offset for F-Curve and action views"));

	prop= RNA_def_property(srna, "use_time_offset_parent", PROP_BOOLEAN, PROP_NONE);
	RNA_def_property_boolean_sdna(prop, NULL, "ipoflag", OB_OFFS_PARENT);
	RNA_def_property_ui_text(prop, N_("Time Offset Parent"), N_("Apply the time offset to this objects parent relationship"));
	RNA_def_property_update(prop, NC_OBJECT|ND_TRANSFORM, "rna_Object_internal_update");

	prop= RNA_def_property(srna, "use_time_offset_particle", PROP_BOOLEAN, PROP_NONE);
	RNA_def_property_boolean_sdna(prop, NULL, "ipoflag", OB_OFFS_PARTICLE);
	RNA_def_property_ui_text(prop, N_("Time Offset Particle"), N_("Let the time offset work on the particle effect"));
	RNA_def_property_update(prop, NC_OBJECT|ND_TRANSFORM, "rna_Object_internal_update");

	prop= RNA_def_property(srna, "use_time_offset_add_parent", PROP_BOOLEAN, PROP_NONE);
	RNA_def_property_boolean_sdna(prop, NULL, "ipoflag", OB_OFFS_PARENTADD);
	RNA_def_property_ui_text(prop, N_("Time Offset Add Parent"), N_("Add the parents time offset value"));
	RNA_def_property_update(prop, NC_OBJECT|ND_TRANSFORM, "rna_Object_internal_update");

	/* drawing */
	prop= RNA_def_property(srna, "draw_type", PROP_ENUM, PROP_NONE);
	RNA_def_property_enum_sdna(prop, NULL, "dt");
	RNA_def_property_enum_items(prop, drawtype_items);
	RNA_def_property_ui_text(prop, N_("Maximum Draw Type"),  N_("Maximum draw type to display object with in viewport"));
	RNA_def_property_update(prop, NC_OBJECT|ND_DRAW, NULL);

	prop= RNA_def_property(srna, "show_bounds", PROP_BOOLEAN, PROP_NONE);
	RNA_def_property_boolean_sdna(prop, NULL, "dtx", OB_BOUNDBOX);
	RNA_def_property_ui_text(prop, N_("Draw Bounds"), N_("Displays the object's bounds"));
	RNA_def_property_update(prop, NC_OBJECT|ND_DRAW, NULL);

	prop= RNA_def_property(srna, "draw_bounds_type", PROP_ENUM, PROP_NONE);
	RNA_def_property_enum_sdna(prop, NULL, "boundtype");
	RNA_def_property_enum_items(prop, boundtype_items);
	RNA_def_property_ui_text(prop, N_("Draw Bounds Type"), N_("Object boundary display type"));
	RNA_def_property_update(prop, NC_OBJECT|ND_DRAW, NULL);
	
	prop= RNA_def_property(srna, "show_name", PROP_BOOLEAN, PROP_NONE);
	RNA_def_property_boolean_sdna(prop, NULL, "dtx", OB_DRAWNAME);
	RNA_def_property_ui_text(prop, N_("Draw Name"), N_("Displays the object's name"));
	RNA_def_property_update(prop, NC_OBJECT|ND_DRAW, NULL);
	
	prop= RNA_def_property(srna, "show_axis", PROP_BOOLEAN, PROP_NONE);
	RNA_def_property_boolean_sdna(prop, NULL, "dtx", OB_AXIS);
	RNA_def_property_ui_text(prop, N_("Draw Axis"), N_("Displays the object's origin and axis"));
	RNA_def_property_update(prop, NC_OBJECT|ND_DRAW, NULL);
	
	prop= RNA_def_property(srna, "show_texture_space", PROP_BOOLEAN, PROP_NONE);
	RNA_def_property_boolean_sdna(prop, NULL, "dtx", OB_TEXSPACE);
	RNA_def_property_ui_text(prop, N_("Draw Texture Space"), N_("Displays the object's texture space"));
	RNA_def_property_update(prop, NC_OBJECT|ND_DRAW, NULL);
	
	prop= RNA_def_property(srna, "show_wire", PROP_BOOLEAN, PROP_NONE);
	RNA_def_property_boolean_sdna(prop, NULL, "dtx", OB_DRAWWIRE);
	RNA_def_property_ui_text(prop, N_("Draw Wire"), N_("Adds the object's wireframe over solid drawing"));
	RNA_def_property_update(prop, NC_OBJECT|ND_DRAW, NULL);
	
	prop= RNA_def_property(srna, "show_transparent", PROP_BOOLEAN, PROP_NONE);
	RNA_def_property_boolean_sdna(prop, NULL, "dtx", OB_DRAWTRANSP);
<<<<<<< HEAD
	RNA_def_property_ui_text(prop, N_("Draw Transparent"), N_("Displays material transparency in the object"));
=======
	RNA_def_property_ui_text(prop, "Draw Transparent", "Displays material transparency in the object (unsupported for duplicator drawing)");
>>>>>>> b9484590
	RNA_def_property_update(prop, NC_OBJECT|ND_DRAW, NULL);
	
	prop= RNA_def_property(srna, "show_x_ray", PROP_BOOLEAN, PROP_NONE);
	RNA_def_property_boolean_sdna(prop, NULL, "dtx", OB_DRAWXRAY);
<<<<<<< HEAD
	RNA_def_property_ui_text(prop, N_("X-Ray"), N_("Makes the object draw in front of others"));
=======
	RNA_def_property_ui_text(prop, "X-Ray", "Makes the object draw in front of others (unsupported for duplicator drawing)");
>>>>>>> b9484590
	RNA_def_property_update(prop, NC_OBJECT|ND_DRAW, NULL);
	
	/* Grease Pencil */
	prop= RNA_def_property(srna, "grease_pencil", PROP_POINTER, PROP_NONE);
	RNA_def_property_pointer_sdna(prop, NULL, "gpd");
	RNA_def_property_flag(prop, PROP_EDITABLE);
	RNA_def_property_struct_type(prop, "GreasePencil");
	RNA_def_property_ui_text(prop, N_("Grease Pencil Data"), N_("Grease Pencil datablock"));
	
	/* pose */
	prop= RNA_def_property(srna, "pose_library", PROP_POINTER, PROP_NONE);
	RNA_def_property_pointer_sdna(prop, NULL, "poselib");
	RNA_def_property_flag(prop, PROP_EDITABLE);
	RNA_def_property_struct_type(prop, "Action");
	RNA_def_property_ui_text(prop, N_("Pose Library"), N_("Action used as a pose library for armatures"));

	prop= RNA_def_property(srna, "pose", PROP_POINTER, PROP_NONE);
	RNA_def_property_pointer_sdna(prop, NULL, "pose");
	RNA_def_property_struct_type(prop, "Pose");
	RNA_def_property_ui_text(prop, N_("Pose"), N_("Current pose for armatures"));

	/* shape keys */
	prop= RNA_def_property(srna, "show_only_shape_key", PROP_BOOLEAN, PROP_NONE);
	RNA_def_property_boolean_sdna(prop, NULL, "shapeflag", OB_SHAPE_LOCK);
	RNA_def_property_ui_text(prop, N_("Shape Key Lock"), N_("Always show the current Shape for this Object"));
	RNA_def_property_ui_icon(prop, ICON_UNPINNED, 1);
	RNA_def_property_update(prop, 0, "rna_Object_internal_update_data");

	prop= RNA_def_property(srna, "use_shape_key_edit_mode", PROP_BOOLEAN, PROP_NONE);
	RNA_def_property_boolean_sdna(prop, NULL, "shapeflag", OB_SHAPE_EDIT_MODE);
	RNA_def_property_ui_text(prop, N_("Shape Key Edit Mode"), N_("Apply shape keys in edit mode (for Meshes only)"));
	RNA_def_property_ui_icon(prop, ICON_EDITMODE_HLT, 0);
	RNA_def_property_update(prop, 0, "rna_Object_internal_update_data");

	prop= RNA_def_property(srna, "active_shape_key", PROP_POINTER, PROP_NONE);
	RNA_def_property_struct_type(prop, "ShapeKey");
	RNA_def_property_pointer_funcs(prop, "rna_Object_active_shape_key_get", NULL, NULL, NULL);
	RNA_def_property_ui_text(prop, N_("Active Shape Key"), N_("Current shape key"));

	prop= RNA_def_property(srna, "active_shape_key_index", PROP_INT, PROP_NONE);
	RNA_def_property_int_sdna(prop, NULL, "shapenr");
	RNA_def_property_clear_flag(prop, PROP_ANIMATABLE); // XXX this is really unpredictable...
	RNA_def_property_int_funcs(prop, "rna_Object_active_shape_key_index_get", "rna_Object_active_shape_key_index_set", "rna_Object_active_shape_key_index_range");
	RNA_def_property_ui_text(prop, N_("Active Shape Key Index"), N_("Current shape key index"));
	RNA_def_property_update(prop, 0, "rna_Object_active_shape_update");

	RNA_api_object(srna);
}

static void rna_def_dupli_object(BlenderRNA *brna)
{
	StructRNA *srna;
	PropertyRNA *prop;

	srna= RNA_def_struct(brna, "DupliObject", NULL);
	RNA_def_struct_sdna(srna, "DupliObject");
	RNA_def_struct_ui_text(srna, "Object Duplicate", "An object duplicate");
	/* RNA_def_struct_ui_icon(srna, ICON_OBJECT_DATA); */

	prop= RNA_def_property(srna, "object", PROP_POINTER, PROP_NONE);
	RNA_def_property_pointer_sdna(prop, NULL, "ob");
	/* RNA_def_property_pointer_funcs(prop, "rna_DupliObject_object_get", NULL, NULL, NULL); */
	RNA_def_property_ui_text(prop, "Object", "Object being duplicated");

	prop= RNA_def_property(srna, "matrix_original", PROP_FLOAT, PROP_MATRIX);
	RNA_def_property_float_sdna(prop, NULL, "omat");
	RNA_def_property_multi_array(prop, 2, rna_matrix_dimsize_4x4);
	RNA_def_property_clear_flag(prop, PROP_ANIMATABLE);
	RNA_def_property_ui_text(prop, "Object Matrix", "The original matrix of this object before it was duplicated");

	prop= RNA_def_property(srna, "matrix", PROP_FLOAT, PROP_MATRIX);
	RNA_def_property_float_sdna(prop, NULL, "mat");
	RNA_def_property_multi_array(prop, 2, rna_matrix_dimsize_4x4);
	RNA_def_property_clear_flag(prop, PROP_ANIMATABLE);
	RNA_def_property_ui_text(prop, "Object Duplicate Matrix", "Object duplicate transformation matrix");

	/* TODO: DupliObject has more properties that can be wrapped */
}

static void rna_def_object_base(BlenderRNA *brna)
{
	StructRNA *srna;
	PropertyRNA *prop;

	srna= RNA_def_struct(brna, "ObjectBase", NULL);
	RNA_def_struct_sdna(srna, "Base");
	RNA_def_struct_ui_text(srna, "Object Base", "An object instance in a scene");
	RNA_def_struct_ui_icon(srna, ICON_OBJECT_DATA);

	prop= RNA_def_property(srna, "object", PROP_POINTER, PROP_NONE);
	RNA_def_property_pointer_sdna(prop, NULL, "object");
	RNA_def_property_ui_text(prop, "Object", "Object this base links to");

	/* same as object layer */
	prop= RNA_def_property(srna, "layers", PROP_BOOLEAN, PROP_LAYER_MEMBER);
	RNA_def_property_boolean_sdna(prop, NULL, "lay", 1);
	RNA_def_property_array(prop, 20);
	RNA_def_property_ui_text(prop, "Layers", "Layers the object base is on");
	RNA_def_property_boolean_funcs(prop, NULL, "rna_Base_layer_set");
	RNA_def_property_update(prop, NC_OBJECT|ND_DRAW, "rna_Base_layer_update");
	
	prop= RNA_def_property(srna, "select", PROP_BOOLEAN, PROP_NONE);
	RNA_def_property_boolean_sdna(prop, NULL, "flag", BA_SELECT);
	RNA_def_property_ui_text(prop, "Select", "Object base selection state");
	RNA_def_property_update(prop, NC_OBJECT|ND_DRAW, "rna_Base_select_update");
	
	RNA_api_object_base(srna);
}

void RNA_def_object(BlenderRNA *brna)
{
	rna_def_object(brna);
	rna_def_object_game_settings(brna);
	rna_def_object_base(brna);
	rna_def_vertex_group(brna);
	rna_def_material_slot(brna);
	rna_def_dupli_object(brna);
}

#endif<|MERGE_RESOLUTION|>--- conflicted
+++ resolved
@@ -2275,20 +2275,12 @@
 	
 	prop= RNA_def_property(srna, "show_transparent", PROP_BOOLEAN, PROP_NONE);
 	RNA_def_property_boolean_sdna(prop, NULL, "dtx", OB_DRAWTRANSP);
-<<<<<<< HEAD
 	RNA_def_property_ui_text(prop, N_("Draw Transparent"), N_("Displays material transparency in the object"));
-=======
-	RNA_def_property_ui_text(prop, "Draw Transparent", "Displays material transparency in the object (unsupported for duplicator drawing)");
->>>>>>> b9484590
 	RNA_def_property_update(prop, NC_OBJECT|ND_DRAW, NULL);
 	
 	prop= RNA_def_property(srna, "show_x_ray", PROP_BOOLEAN, PROP_NONE);
 	RNA_def_property_boolean_sdna(prop, NULL, "dtx", OB_DRAWXRAY);
-<<<<<<< HEAD
 	RNA_def_property_ui_text(prop, N_("X-Ray"), N_("Makes the object draw in front of others"));
-=======
-	RNA_def_property_ui_text(prop, "X-Ray", "Makes the object draw in front of others (unsupported for duplicator drawing)");
->>>>>>> b9484590
 	RNA_def_property_update(prop, NC_OBJECT|ND_DRAW, NULL);
 	
 	/* Grease Pencil */
