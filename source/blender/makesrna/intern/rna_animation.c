/*
 * $Id$
 *
 * ***** BEGIN GPL LICENSE BLOCK *****
 *
 * This program is free software; you can redistribute it and/or
 * modify it under the terms of the GNU General Public License
 * as published by the Free Software Foundation; either version 2
 * of the License, or (at your option) any later version.
 *
 * This program is distributed in the hope that it will be useful,
 * but WITHOUT ANY WARRANTY; without even the implied warranty of
 * MERCHANTABILITY or FITNESS FOR A PARTICULAR PURPOSE.  See the
 * GNU General Public License for more details.
 *
 * You should have received a copy of the GNU General Public License
 * along with this program; if not, write to the Free Software Foundation,
 * Inc., 51 Franklin Street, Fifth Floor, Boston, MA 02110-1301, USA.
 *
 * Contributor(s): Blender Foundation (2009), Joshua Leung
 *
 * ***** END GPL LICENSE BLOCK *****
 */

#include <stdlib.h>

#include "RNA_access.h"
#include "RNA_define.h"
#include "RNA_enum_types.h"

#include "rna_internal.h"

#include "DNA_anim_types.h"
#include "DNA_action_types.h"
#include "DNA_scene_types.h"

#include "MEM_guardedalloc.h"

#include "ED_keyframing.h"

#include "WM_types.h"

/* exported for use in API */
EnumPropertyItem keyingset_path_grouping_items[] = {
	{KSP_GROUP_NAMED, "NAMED", 0, "Named Group", ""},
	{KSP_GROUP_NONE, "NONE", 0, "None", ""},
	{KSP_GROUP_KSNAME, "KEYINGSET", 0, "Keying Set Name", ""},
	{0, NULL, 0, NULL, NULL}};

#ifdef RNA_RUNTIME

#include "BKE_animsys.h"
#include "BKE_nla.h"

#include "WM_api.h"

static int rna_AnimData_action_editable(PointerRNA *ptr)
{
	AnimData *adt= (AnimData *)ptr->data;
	
	/* active action is only editable when it is not a tweaking strip */
	if ((adt->flag & ADT_NLA_EDIT_ON) || (adt->actstrip) || (adt->tmpact))
		return 0;
	else
		return 1;
}

/* ****************************** */

/* wrapper for poll callback */
static int RKS_POLL_rna_internal(KeyingSetInfo *ksi, bContext *C)
{
	PointerRNA ptr;
	ParameterList list;
	FunctionRNA *func;
	void *ret;
	int ok;

	RNA_pointer_create(NULL, ksi->ext.srna, ksi, &ptr);
	func= RNA_struct_find_function(&ptr, "poll");

	RNA_parameter_list_create(&list, &ptr, func);
		/* hook up arguments */
		RNA_parameter_set_lookup(&list, "ksi", &ksi);
		RNA_parameter_set_lookup(&list, "context", &C);
		
		/* execute the function */
		ksi->ext.call(C, &ptr, func, &list);
		
		/* read the result */
		RNA_parameter_get_lookup(&list, "ok", &ret);
		ok= *(int*)ret;
	RNA_parameter_list_free(&list);
	
	return ok;
}

/* wrapper for iterator callback */
static void RKS_ITER_rna_internal(KeyingSetInfo *ksi, bContext *C, KeyingSet *ks)
{
	PointerRNA ptr;
	ParameterList list;
	FunctionRNA *func;

	RNA_pointer_create(NULL, ksi->ext.srna, ksi, &ptr);
	func= RNA_struct_find_function(&ptr, "iterator");

	RNA_parameter_list_create(&list, &ptr, func);
		/* hook up arguments */
		RNA_parameter_set_lookup(&list, "ksi", &ksi);
		RNA_parameter_set_lookup(&list, "context", &C);
		RNA_parameter_set_lookup(&list, "ks", &ks);
		
		/* execute the function */
		ksi->ext.call(C, &ptr, func, &list);
	RNA_parameter_list_free(&list);
}

/* wrapper for generator callback */
static void RKS_GEN_rna_internal(KeyingSetInfo *ksi, bContext *C, KeyingSet *ks, PointerRNA *data)
{
	PointerRNA ptr;
	ParameterList list;
	FunctionRNA *func;

	RNA_pointer_create(NULL, ksi->ext.srna, ksi, &ptr);
	func= RNA_struct_find_function(&ptr, "generate");

	RNA_parameter_list_create(&list, &ptr, func);
		/* hook up arguments */
		RNA_parameter_set_lookup(&list, "ksi", &ksi);
		RNA_parameter_set_lookup(&list, "context", &C);
		RNA_parameter_set_lookup(&list, "ks", &ks);
		RNA_parameter_set_lookup(&list, "data", data);
		
		/* execute the function */
		ksi->ext.call(C, &ptr, func, &list);
	RNA_parameter_list_free(&list);
}

/* ------ */

// XXX: the exact purpose of this is not too clear... maybe we want to revise this at some point?
static StructRNA *rna_KeyingSetInfo_refine(PointerRNA *ptr)
{
	KeyingSetInfo *ksi= (KeyingSetInfo *)ptr->data;
	return (ksi->ext.srna)? ksi->ext.srna: &RNA_KeyingSetInfo;
}

static void rna_KeyingSetInfo_unregister(const bContext *C, StructRNA *type)
{
	KeyingSetInfo *ksi= RNA_struct_blender_type_get(type);

	if (ksi == NULL)
		return;
	
	/* free RNA data referencing this */
	RNA_struct_free_extension(type, &ksi->ext);
	RNA_struct_free(&BLENDER_RNA, type);
	
	/* unlink Blender-side data */
	ANIM_keyingset_info_unregister(C, ksi);
}

static StructRNA *rna_KeyingSetInfo_register(bContext *C, ReportList *reports, void *data, const char *identifier, StructValidateFunc validate, StructCallbackFunc call, StructFreeFunc free)
{
	KeyingSetInfo dummyksi = {0};
	KeyingSetInfo *ksi;
	PointerRNA dummyptr = {{0}};
	int have_function[3];

	/* setup dummy type info to store static properties in */
	// TODO: perhaps we want to get users to register as if they're using 'KeyingSet' directly instead?
	RNA_pointer_create(NULL, &RNA_KeyingSetInfo, &dummyksi, &dummyptr);
	
	/* validate the python class */
	if (validate(&dummyptr, data, have_function) != 0)
		return NULL;
	
	if (strlen(identifier) >= sizeof(dummyksi.idname)) {
		BKE_reportf(reports, RPT_ERROR, "registering keying set info class: '%s' is too long, maximum length is %d.", identifier, (int)sizeof(dummyksi.idname));
		return NULL;
	}
	
	/* check if we have registered this info before, and remove it */
	ksi = ANIM_keyingset_info_find_named(dummyksi.idname);
	if (ksi && ksi->ext.srna)
		rna_KeyingSetInfo_unregister(C, ksi->ext.srna);
	
	/* create a new KeyingSetInfo type */
	ksi= MEM_callocN(sizeof(KeyingSetInfo), "python keying set info");
	memcpy(ksi, &dummyksi, sizeof(KeyingSetInfo));
	
	/* set RNA-extensions info */
	ksi->ext.srna= RNA_def_struct(&BLENDER_RNA, ksi->idname, "KeyingSetInfo"); 
	ksi->ext.data= data;
	ksi->ext.call= call;
	ksi->ext.free= free;
	RNA_struct_blender_type_set(ksi->ext.srna, ksi);
	
	/* set callbacks */
	// NOTE: we really should have all of these... 
	ksi->poll= (have_function[0])? RKS_POLL_rna_internal: NULL;
	ksi->iter= (have_function[1])? RKS_ITER_rna_internal: NULL;
	ksi->generate= (have_function[2])? RKS_GEN_rna_internal: NULL;
	
	/* add and register with other info as needed */
	ANIM_keyingset_info_register(ksi);
	
	/* return the struct-rna added */
	return ksi->ext.srna;
}

/* ****************************** */

static StructRNA *rna_ksPath_id_typef(PointerRNA *ptr)
{
	KS_Path *ksp= (KS_Path*)ptr->data;
	return ID_code_to_RNA_type(ksp->idtype);
}

static int rna_ksPath_id_editable(PointerRNA *ptr)
{
	KS_Path *ksp= (KS_Path*)ptr->data;
	return (ksp->idtype)? PROP_EDITABLE : 0;
}

static void rna_ksPath_id_type_set(PointerRNA *ptr, int value)
{
	KS_Path *data= (KS_Path*)(ptr->data);
	
	/* set the driver type, then clear the id-block if the type is invalid */
	data->idtype= value;
	if ((data->id) && (GS(data->id->name) != data->idtype))
		data->id= NULL;
}

static void rna_ksPath_RnaPath_get(PointerRNA *ptr, char *value)
{
	KS_Path *ksp= (KS_Path *)ptr->data;

	if (ksp->rna_path)
		strcpy(value, ksp->rna_path);
	else
		strcpy(value, "");
}

static int rna_ksPath_RnaPath_length(PointerRNA *ptr)
{
	KS_Path *ksp= (KS_Path *)ptr->data;
	
	if (ksp->rna_path)
		return strlen(ksp->rna_path);
	else
		return 0;
}

static void rna_ksPath_RnaPath_set(PointerRNA *ptr, const char *value)
{
	KS_Path *ksp= (KS_Path *)ptr->data;

	if (ksp->rna_path)
		MEM_freeN(ksp->rna_path);
	
	if (strlen(value))
		ksp->rna_path= BLI_strdup(value);
	else 
		ksp->rna_path= NULL;
}

/* ****************************** */

static int rna_KeyingSet_active_ksPath_editable(PointerRNA *ptr)
{
	KeyingSet *ks= (KeyingSet *)ptr->data;
	
	/* only editable if there are some paths to change to */
	return (ks->paths.first != NULL);
}

static PointerRNA rna_KeyingSet_active_ksPath_get(PointerRNA *ptr)
{
	KeyingSet *ks= (KeyingSet *)ptr->data;
	return rna_pointer_inherit_refine(ptr, &RNA_KeyingSetPath, BLI_findlink(&ks->paths, ks->active_path-1));
}

static void rna_KeyingSet_active_ksPath_set(PointerRNA *ptr, PointerRNA value)
{
	KeyingSet *ks= (KeyingSet *)ptr->data;
	KS_Path *ksp= (KS_Path*)value.data;
	ks->active_path= BLI_findindex(&ks->paths, ksp) + 1;
}

static int rna_KeyingSet_active_ksPath_index_get(PointerRNA *ptr)
{
	KeyingSet *ks= (KeyingSet *)ptr->data;
	return MAX2(ks->active_path-1, 0);
}

static void rna_KeyingSet_active_ksPath_index_set(PointerRNA *ptr, int value)
{
	KeyingSet *ks= (KeyingSet *)ptr->data;
	ks->active_path= value+1;
}

static void rna_KeyingSet_active_ksPath_index_range(PointerRNA *ptr, int *min, int *max)
{
	KeyingSet *ks= (KeyingSet *)ptr->data;

	*min= 0;
	*max= BLI_countlist(&ks->paths)-1;
	*max= MAX2(0, *max);
}

static PointerRNA rna_KeyingSet_typeinfo_get(PointerRNA *ptr)
{
	KeyingSet *ks= (KeyingSet *)ptr->data;
	KeyingSetInfo *ksi = NULL;
	
	/* keying set info is only for builtin Keying Sets */
	if ((ks->flag & KEYINGSET_ABSOLUTE)==0)
		ksi = ANIM_keyingset_info_find_named(ks->typeinfo);
	return rna_pointer_inherit_refine(ptr, &RNA_KeyingSetInfo, ksi);
}



static KS_Path *rna_KeyingSet_paths_add(KeyingSet *keyingset, ReportList *reports, 
		ID *id, const char rna_path[], int index, int group_method, const char group_name[])
{
	KS_Path *ksp = NULL;
	short flag = 0;
	
	/* special case when index = -1, we key the whole array (as with other places where index is used) */
	if (index == -1) {
		flag |= KSP_FLAG_WHOLE_ARRAY;
		index = 0;
	}
	
	/* if data is valid, call the API function for this */
	if (keyingset) {
		ksp= BKE_keyingset_add_path(keyingset, id, group_name, rna_path, index, flag, group_method);
		keyingset->active_path= BLI_countlist(&keyingset->paths); 
	}
	else {
		BKE_report(reports, RPT_ERROR, "Keying Set Path could not be added.");
	}
	
	/* return added path */
	return ksp;
}

static void rna_KeyingSet_paths_remove(KeyingSet *keyingset, ReportList *reports, KS_Path *ksp)
{
	/* if data is valid, call the API function for this */
	if (keyingset && ksp) {
		/* remove the active path from the KeyingSet */
		BKE_keyingset_free_path(keyingset, ksp);
			
		/* the active path number will most likely have changed */
		// TODO: we should get more fancy and actually check if it was removed, but this will do for now
		keyingset->active_path = 0;
	}
	else {
		BKE_report(reports, RPT_ERROR, "Keying Set Path could not be removed.");
	}
}

static void rna_KeyingSet_paths_clear(KeyingSet *keyingset, ReportList *reports)
{
	/* if data is valid, call the API function for this */
	if (keyingset) {
		KS_Path *ksp, *kspn;
		
		/* free each path as we go to avoid looping twice */
		for (ksp= keyingset->paths.first; ksp; ksp= kspn) {
			kspn= ksp->next;
			BKE_keyingset_free_path(keyingset, ksp);
		}
			
		/* reset the active path, since there aren't any left */
		keyingset->active_path = 0;
	}
	else {
		BKE_report(reports, RPT_ERROR, "Keying Set Paths could not be removed.");
	}
}

/* needs wrapper function to push notifier */
static NlaTrack *rna_NlaTrack_new(AnimData *adt, bContext *C, NlaTrack *track)
{
	NlaTrack *new_track = add_nlatrack(adt, track);

	WM_event_add_notifier(C, NC_ANIMATION|ND_NLA|NA_ADDED, NULL);

	return new_track;
}

static void rna_NlaTrack_remove(AnimData *adt, bContext *C, NlaTrack *track)
{
	free_nlatrack(&adt->nla_tracks, track);

	WM_event_add_notifier(C, NC_ANIMATION|ND_NLA|NA_REMOVED, NULL);
}

static PointerRNA rna_NlaTrack_active_get(PointerRNA *ptr)
{
	AnimData *adt= (AnimData*)ptr->data;
	NlaTrack *track= BKE_nlatrack_find_active(&adt->nla_tracks);
	return rna_pointer_inherit_refine(ptr, &RNA_NlaTrack, track);
}

static void rna_NlaTrack_active_set(PointerRNA *ptr, PointerRNA value)
{
	AnimData *adt= (AnimData*)ptr->data;
	NlaTrack *track= (NlaTrack*)value.data;
	BKE_nlatrack_set_active(&adt->nla_tracks, track);
}

#else

/* helper function for Keying Set -> keying settings */
static void rna_def_common_keying_flags(StructRNA *srna, short reg)
{
	PropertyRNA *prop;

	static EnumPropertyItem keying_flag_items[] = {
			{INSERTKEY_NEEDED, "INSERTKEY_NEEDED", 0, "Insert Keyframes - Only Needed", "Only insert keyframes where they're needed in the relevant F-Curves"},
			{INSERTKEY_MATRIX, "INSERTKEY_VISUAL", 0, "Insert Keyframes - Visual", "Insert keyframes based on 'visual transforms'"},
			{INSERTKEY_XYZ2RGB, "INSERTKEY_XYZ_TO_RGB", 0, "F-Curve Colors - XYZ to RGB", "Color for newly added transformation F-Curves (Location, Rotation, Scale) and also Color is based on the transform axis"},
			{0, NULL, 0, NULL, NULL}};

	prop= RNA_def_property(srna, "bl_options", PROP_ENUM, PROP_NONE);
	RNA_def_property_enum_sdna(prop, NULL, "keyingflag");
	RNA_def_property_enum_items(prop, keying_flag_items);
	RNA_def_property_flag(prop, PROP_REGISTER_OPTIONAL|PROP_ENUM_FLAG);
	RNA_def_property_ui_text(prop, "Options",  "Keying set options");
}

/* --- */

static void rna_def_keyingset_info(BlenderRNA *brna)
{
	StructRNA *srna;
	PropertyRNA *prop;
	FunctionRNA *func;
	PropertyRNA *parm;
	
	srna= RNA_def_struct(brna, "KeyingSetInfo", NULL);
	RNA_def_struct_sdna(srna, "KeyingSetInfo");
	RNA_def_struct_ui_text(srna, "Keying Set Info", "Callback function defines for builtin Keying Sets");
	RNA_def_struct_refine_func(srna, "rna_KeyingSetInfo_refine");
	RNA_def_struct_register_funcs(srna, "rna_KeyingSetInfo_register", "rna_KeyingSetInfo_unregister");
	
	/* Properties --------------------- */
	
	RNA_define_verify_sdna(0); // not in sdna
		
	prop= RNA_def_property(srna, "bl_idname", PROP_STRING, PROP_NONE);
	RNA_def_property_string_sdna(prop, NULL, "idname");
	RNA_def_property_flag(prop, PROP_REGISTER|PROP_NEVER_CLAMP);
		
	/* Name */
	prop= RNA_def_property(srna, "bl_label", PROP_STRING, PROP_NONE);
	RNA_def_property_string_sdna(prop, NULL, "name");
	RNA_def_property_ui_text(prop, "Name", "");
	RNA_def_struct_name_property(srna, prop);
	RNA_def_property_flag(prop, PROP_REGISTER);
	
	rna_def_common_keying_flags(srna, 1); /* '1' arg here is to indicate that we need these to be set on registering */
	
	RNA_define_verify_sdna(1);
	
	/* Function Callbacks ------------- */
		/* poll */
	func= RNA_def_function(srna, "poll", NULL);
	RNA_def_function_ui_description(func, "Test if Keying Set can be used or not");
	RNA_def_function_flag(func, FUNC_REGISTER);
	RNA_def_function_return(func, RNA_def_boolean(func, "ok", 1, "", ""));
	parm= RNA_def_pointer(func, "context", "Context", "", "");
	RNA_def_property_flag(parm, PROP_REQUIRED);
	
		/* iterator */
	func= RNA_def_function(srna, "iterator", NULL);
	RNA_def_function_ui_description(func, "Call generate() on the structs which have properties to be keyframed");
	RNA_def_function_flag(func, FUNC_REGISTER);
	parm= RNA_def_pointer(func, "context", "Context", "", "");
	RNA_def_property_flag(parm, PROP_REQUIRED);
	parm= RNA_def_pointer(func, "ks", "KeyingSet", "", "");
	RNA_def_property_flag(parm, PROP_REQUIRED);
	
		/* generate */
	func= RNA_def_function(srna, "generate", NULL);
	RNA_def_function_ui_description(func, "Add Paths to the Keying Set to keyframe the properties of the given data");
	RNA_def_function_flag(func, FUNC_REGISTER);
	parm= RNA_def_pointer(func, "context", "Context", "", "");
	RNA_def_property_flag(parm, PROP_REQUIRED);
	parm= RNA_def_pointer(func, "ks", "KeyingSet", "", "");
	RNA_def_property_flag(parm, PROP_REQUIRED);
	parm= RNA_def_pointer(func, "data", "AnyType", "", ""); 
	RNA_def_property_flag(parm, PROP_REQUIRED|PROP_RNAPTR|PROP_NEVER_NULL);
}

static void rna_def_keyingset_path(BlenderRNA *brna)
{
	StructRNA *srna;
	PropertyRNA *prop;
	
	srna= RNA_def_struct(brna, "KeyingSetPath", NULL);
	RNA_def_struct_sdna(srna, "KS_Path");
	RNA_def_struct_ui_text(srna, "Keying Set Path", "Path to a setting for use in a Keying Set");
	
	/* ID */
	prop= RNA_def_property(srna, "id", PROP_POINTER, PROP_NONE);
	RNA_def_property_struct_type(prop, "ID");
	RNA_def_property_flag(prop, PROP_EDITABLE);
	RNA_def_property_editable_func(prop, "rna_ksPath_id_editable");
	RNA_def_property_pointer_funcs(prop, NULL, NULL, "rna_ksPath_id_typef", NULL);
	RNA_def_property_ui_text(prop, "ID-Block", "ID-Block that keyframes for Keying Set should be added to (for Absolute Keying Sets only)");
	RNA_def_property_update(prop, NC_SCENE|ND_KEYINGSET|NA_EDITED, NULL); // XXX: maybe a bit too noisy
	
	prop= RNA_def_property(srna, "id_type", PROP_ENUM, PROP_NONE);
	RNA_def_property_enum_sdna(prop, NULL, "idtype");
	RNA_def_property_enum_items(prop, id_type_items);
	RNA_def_property_enum_default(prop, ID_OB);
	RNA_def_property_enum_funcs(prop, NULL, "rna_ksPath_id_type_set", NULL);
	RNA_def_property_ui_text(prop, "ID Type", "Type of ID-block that can be used");
	RNA_def_property_update(prop, NC_SCENE|ND_KEYINGSET|NA_EDITED, NULL); // XXX: maybe a bit too noisy
	
	/* Group */
	prop= RNA_def_property(srna, "group", PROP_STRING, PROP_NONE);
	RNA_def_property_ui_text(prop, "Group Name", "Name of Action Group to assign setting(s) for this path to");
	RNA_def_property_update(prop, NC_SCENE|ND_KEYINGSET|NA_EDITED, NULL); // XXX: maybe a bit too noisy
	
	/* Grouping */
	prop= RNA_def_property(srna, "group_method", PROP_ENUM, PROP_NONE);
	RNA_def_property_enum_sdna(prop, NULL, "groupmode");
	RNA_def_property_enum_items(prop, keyingset_path_grouping_items);
	RNA_def_property_ui_text(prop, "Grouping Method", "Method used to define which Group-name to use");
	RNA_def_property_update(prop, NC_SCENE|ND_KEYINGSET|NA_EDITED, NULL); // XXX: maybe a bit too noisy
	
	/* Path + Array Index */
	prop= RNA_def_property(srna, "data_path", PROP_STRING, PROP_NONE);
	RNA_def_property_string_funcs(prop, "rna_ksPath_RnaPath_get", "rna_ksPath_RnaPath_length", "rna_ksPath_RnaPath_set");
	RNA_def_property_ui_text(prop, "Data Path", "Path to property setting");
	RNA_def_struct_name_property(srna, prop); // XXX this is the best indicator for now...
	RNA_def_property_update(prop, NC_SCENE|ND_KEYINGSET|NA_EDITED, NULL);
	
	prop= RNA_def_property(srna, "array_index", PROP_INT, PROP_NONE);
	RNA_def_property_ui_text(prop, "RNA Array Index", "Index to the specific setting if applicable");
	RNA_def_property_update(prop, NC_SCENE|ND_KEYINGSET|NA_EDITED, NULL); // XXX: maybe a bit too noisy
	
	/* Flags */
	prop= RNA_def_property(srna, "use_entire_array", PROP_BOOLEAN, PROP_NONE);
	RNA_def_property_boolean_sdna(prop, NULL, "flag", KSP_FLAG_WHOLE_ARRAY);
	RNA_def_property_ui_text(prop, "Entire Array", "When an 'array/vector' type is chosen (Location, Rotation, Color, etc.), entire array is to be used");
	RNA_def_property_update(prop, NC_SCENE|ND_KEYINGSET|NA_EDITED, NULL); // XXX: maybe a bit too noisy
	
	/* Keyframing Settings */
	rna_def_common_keying_flags(srna, 0);
}


/* keyingset.paths */
static void rna_def_keyingset_paths(BlenderRNA *brna, PropertyRNA *cprop)
{
	StructRNA *srna;

	FunctionRNA *func;
	PropertyRNA *parm;
	
	PropertyRNA *prop;

	PropertyRNA *prop;

	RNA_def_property_srna(cprop, "KeyingSetPaths");
	srna= RNA_def_struct(brna, "KeyingSetPaths", NULL);
	RNA_def_struct_sdna(srna, "KeyingSet");
	RNA_def_struct_ui_text(srna, "Keying set paths", "Collection of keying set paths");

	
	/* Add Path */
	func= RNA_def_function(srna, "add", "rna_KeyingSet_paths_add");
	RNA_def_function_ui_description(func, "Add a new path for the Keying Set.");
	RNA_def_function_flag(func, FUNC_USE_REPORTS);
		/* return arg */
	parm= RNA_def_pointer(func, "ksp", "KeyingSetPath", "New Path", "Path created and added to the Keying Set");
		RNA_def_function_return(func, parm);
		/* ID-block for target */
	parm= RNA_def_pointer(func, "target_id", "ID", "Target ID", "ID-Datablock for the destination."); 
		RNA_def_property_flag(parm, PROP_REQUIRED);
		/* rna-path */
	parm= RNA_def_string(func, "data_path", "", 256, "Data-Path", "RNA-Path to destination property."); // xxx hopefully this is long enough
		RNA_def_property_flag(parm, PROP_REQUIRED);
		/* index (defaults to -1 for entire array) */
	RNA_def_int(func, "index", -1, -1, INT_MAX, "Index", "The index of the destination property (i.e. axis of Location/Rotation/etc.), or -1 for the entire array.", 0, INT_MAX);
		/* grouping */
	RNA_def_enum(func, "group_method", keyingset_path_grouping_items, KSP_GROUP_KSNAME, "Grouping Method", "Method used to define which Group-name to use.");
	RNA_def_string(func, "group_name", "", 64, "Group Name", "Name of Action Group to assign destination to (only if grouping mode is to use this name).");


	/* Remove Path */
	func= RNA_def_function(srna, "remove", "rna_KeyingSet_paths_remove");
	RNA_def_function_ui_description(func, "Remove the given path from the Keying Set.");
	RNA_def_function_flag(func, FUNC_USE_REPORTS);
		/* path to remove */
	parm= RNA_def_pointer(func, "path", "KeyingSetPath", "Path", ""); 
		RNA_def_property_flag(parm, PROP_REQUIRED|PROP_NEVER_NULL);


	/* Remove All Paths */
	func= RNA_def_function(srna, "clear", "rna_KeyingSet_paths_clear");
	RNA_def_function_ui_description(func, "Remove all the paths from the Keying Set.");
	RNA_def_function_flag(func, FUNC_USE_REPORTS);
	
	prop= RNA_def_property(srna, "active", PROP_POINTER, PROP_NONE);
	RNA_def_property_struct_type(prop, "KeyingSetPath");
	RNA_def_property_flag(prop, PROP_EDITABLE);
	RNA_def_property_editable_func(prop, "rna_KeyingSet_active_ksPath_editable");
	RNA_def_property_pointer_funcs(prop, "rna_KeyingSet_active_ksPath_get", "rna_KeyingSet_active_ksPath_set", NULL, NULL);
	RNA_def_property_ui_text(prop, "Active Keying Set", "Active Keying Set used to insert/delete keyframes");

	prop= RNA_def_property(srna, "active_index", PROP_INT, PROP_NONE);
	RNA_def_property_int_sdna(prop, NULL, "active_path");
	RNA_def_property_int_funcs(prop, "rna_KeyingSet_active_ksPath_index_get", "rna_KeyingSet_active_ksPath_index_set", "rna_KeyingSet_active_ksPath_index_range");
	RNA_def_property_ui_text(prop, "Active Path Index", "Current Keying Set index");
}

static void rna_def_keyingset(BlenderRNA *brna)
{
	StructRNA *srna;
	PropertyRNA *prop;
	
	srna= RNA_def_struct(brna, "KeyingSet", NULL);
	RNA_def_struct_ui_text(srna, "Keying Set", "Settings that should be keyframed together");
	
	/* Name */
	prop= RNA_def_property(srna, "name", PROP_STRING, PROP_NONE);
	RNA_def_property_ui_text(prop, "Name", "");
	RNA_def_struct_ui_icon(srna, ICON_KEY_HLT); // TODO: we need a dedicated icon
	RNA_def_struct_name_property(srna, prop);
	RNA_def_property_update(prop, NC_SCENE|ND_KEYINGSET|NA_RENAME, NULL);
	
	/* KeyingSetInfo (Type Info) for Builtin Sets only  */
	prop= RNA_def_property(srna, "type_info", PROP_POINTER, PROP_NONE);
	RNA_def_property_struct_type(prop, "KeyingSetInfo");
	RNA_def_property_pointer_funcs(prop, "rna_KeyingSet_typeinfo_get", NULL, NULL, NULL);
	RNA_def_property_ui_text(prop, "Type Info", "Callback function defines for built-in Keying Sets");
	
	/* Paths */
	prop= RNA_def_property(srna, "paths", PROP_COLLECTION, PROP_NONE);
	RNA_def_property_collection_sdna(prop, NULL, "paths", NULL);
	RNA_def_property_struct_type(prop, "KeyingSetPath");
	RNA_def_property_ui_text(prop, "Paths", "Keying Set Paths to define settings that get keyframed together");
	rna_def_keyingset_paths(brna, prop);
<<<<<<< HEAD
	
=======

>>>>>>> 2198cfdb
	/* Flags */
	prop= RNA_def_property(srna, "is_path_absolute", PROP_BOOLEAN, PROP_NONE);
	RNA_def_property_clear_flag(prop, PROP_EDITABLE);
	RNA_def_property_boolean_sdna(prop, NULL, "flag", KEYINGSET_ABSOLUTE);
	RNA_def_property_ui_text(prop, "Absolute", "Keying Set defines specific paths/settings to be keyframed (i.e. is not reliant on context info)");	
	
	/* Keyframing Flags */
	rna_def_common_keying_flags(srna, 0);
	
	
	/* Keying Set API */
	RNA_api_keyingset(srna);
}

/* --- */

static void rna_api_animdata_nla_tracks(BlenderRNA *brna, PropertyRNA *cprop)
{
	StructRNA *srna;
	PropertyRNA *parm;
	FunctionRNA *func;

	PropertyRNA *prop;
	
	RNA_def_property_srna(cprop, "NlaTracks");
	srna= RNA_def_struct(brna, "NlaTracks", NULL);
	RNA_def_struct_sdna(srna, "AnimData");
	RNA_def_struct_ui_text(srna, "NLA Tracks", "Collection of NLA Tracks");
	
	func = RNA_def_function(srna, "new", "rna_NlaTrack_new");
	RNA_def_function_flag(func, FUNC_USE_CONTEXT);
	RNA_def_function_ui_description(func, "Add a new NLA Tracks");
	RNA_def_pointer(func, "prev", "NlaTrack", "", "NLA Track to add the new one after.");
	/* return type */
	parm = RNA_def_pointer(func, "track", "NlaTrack", "", "New NLA Track.");
	RNA_def_function_return(func, parm);
	
	func = RNA_def_function(srna, "remove", "rna_NlaTrack_remove");
	RNA_def_function_flag(func, FUNC_USE_CONTEXT);
	RNA_def_function_ui_description(func, "Remove a NLA Track.");
	parm = RNA_def_pointer(func, "track", "NlaTrack", "", "NLA Track to remove.");
	RNA_def_property_flag(parm, PROP_REQUIRED|PROP_NEVER_NULL);

	prop= RNA_def_property(srna, "active", PROP_POINTER, PROP_NONE);
	RNA_def_property_struct_type(prop, "NlaTrack");
	RNA_def_property_pointer_funcs(prop, "rna_NlaTrack_active_get", "rna_NlaTrack_active_set", NULL, NULL);
	RNA_def_property_flag(prop, PROP_EDITABLE);
	RNA_def_property_ui_text(prop, "Active Constraint", "Active Object constraint");
	/* XXX: should (but doesn't) update the active track in the NLA window */
	RNA_def_property_update(prop, NC_ANIMATION|ND_NLA|NA_SELECTED, NULL);
}

void rna_def_animdata_common(StructRNA *srna)
{
	PropertyRNA *prop;
	
	prop= RNA_def_property(srna, "animation_data", PROP_POINTER, PROP_NONE);
	RNA_def_property_pointer_sdna(prop, NULL, "adt");
	RNA_def_property_clear_flag(prop, PROP_EDITABLE);
	RNA_def_property_ui_text(prop, "Animation Data", "Animation data for this datablock");	
}

void rna_def_animdata(BlenderRNA *brna)
{
	StructRNA *srna;
	PropertyRNA *prop;
	
	srna= RNA_def_struct(brna, "AnimData", NULL);
	RNA_def_struct_ui_text(srna, "Animation Data", "Animation data for datablock");
	
	/* NLA */
	prop= RNA_def_property(srna, "nla_tracks", PROP_COLLECTION, PROP_NONE);
	RNA_def_property_collection_sdna(prop, NULL, "nla_tracks", NULL);
	RNA_def_property_struct_type(prop, "NlaTrack");
	RNA_def_property_ui_text(prop, "NLA Tracks", "NLA Tracks (i.e. Animation Layers)");

	rna_api_animdata_nla_tracks(brna, prop);
	
	/* Active Action */
	prop= RNA_def_property(srna, "action", PROP_POINTER, PROP_NONE);
	RNA_def_property_flag(prop, PROP_EDITABLE); /* this flag as well as the dynamic test must be defined for this to be editable... */
	RNA_def_property_editable_func(prop, "rna_AnimData_action_editable");
	RNA_def_property_ui_text(prop, "Action", "Active Action for this datablock");
	RNA_def_property_update(prop, NC_ANIMATION, NULL); /* this will do? */

	/* Active Action Settings */
	prop= RNA_def_property(srna, "action_extrapolation", PROP_ENUM, PROP_NONE);
	RNA_def_property_enum_sdna(prop, NULL, "act_extendmode");
	RNA_def_property_enum_items(prop, nla_mode_extend_items);
	RNA_def_property_ui_text(prop, "Action Extrapolation", "Action to take for gaps past the Active Action's range (when evaluating with NLA)");
	RNA_def_property_update(prop, NC_ANIMATION|ND_NLA, NULL); /* this will do? */
	
	prop= RNA_def_property(srna, "action_blend_type", PROP_ENUM, PROP_NONE);
	RNA_def_property_enum_sdna(prop, NULL, "act_blendmode");
	RNA_def_property_enum_items(prop, nla_mode_blend_items);
	RNA_def_property_ui_text(prop, "Action Blending", "Method used for combining Active Action's result with result of NLA stack");
	RNA_def_property_update(prop, NC_ANIMATION|ND_NLA, NULL); /* this will do? */
	
	prop= RNA_def_property(srna, "action_influence", PROP_FLOAT, PROP_NONE);
	RNA_def_property_float_sdna(prop, NULL, "act_influence");
	RNA_def_property_float_default(prop, 1.0f);
	RNA_def_property_range(prop, 0.0f, 1.0f);
	RNA_def_property_ui_text(prop, "Action Influence", "Amount the Active Action contributes to the result of the NLA stack");
	RNA_def_property_update(prop, NC_ANIMATION|ND_NLA, NULL); /* this will do? */
	
	/* Drivers */
	prop= RNA_def_property(srna, "drivers", PROP_COLLECTION, PROP_NONE);
	RNA_def_property_collection_sdna(prop, NULL, "drivers", NULL);
	RNA_def_property_struct_type(prop, "FCurve");
	RNA_def_property_ui_text(prop, "Drivers", "The Drivers/Expressions for this datablock");
	
	/* General Settings */
	prop= RNA_def_property(srna, "use_nla", PROP_BOOLEAN, PROP_NONE);
	RNA_def_property_boolean_negative_sdna(prop, NULL, "flag", ADT_NLA_EVAL_OFF);
	RNA_def_property_ui_text(prop, "NLA Evaluation Enabled", "NLA stack is evaluated when evaluating this block");
	RNA_def_property_update(prop, NC_ANIMATION|ND_NLA, NULL); /* this will do? */
}

/* --- */

void RNA_def_animation(BlenderRNA *brna)
{
	rna_def_animdata(brna);
	
	rna_def_keyingset(brna);
	rna_def_keyingset_path(brna);
	rna_def_keyingset_info(brna);
}

#endif<|MERGE_RESOLUTION|>--- conflicted
+++ resolved
@@ -571,8 +571,6 @@
 	
 	PropertyRNA *prop;
 
-	PropertyRNA *prop;
-
 	RNA_def_property_srna(cprop, "KeyingSetPaths");
 	srna= RNA_def_struct(brna, "KeyingSetPaths", NULL);
 	RNA_def_struct_sdna(srna, "KeyingSet");
@@ -653,11 +651,7 @@
 	RNA_def_property_struct_type(prop, "KeyingSetPath");
 	RNA_def_property_ui_text(prop, "Paths", "Keying Set Paths to define settings that get keyframed together");
 	rna_def_keyingset_paths(brna, prop);
-<<<<<<< HEAD
-	
-=======
-
->>>>>>> 2198cfdb
+
 	/* Flags */
 	prop= RNA_def_property(srna, "is_path_absolute", PROP_BOOLEAN, PROP_NONE);
 	RNA_def_property_clear_flag(prop, PROP_EDITABLE);
