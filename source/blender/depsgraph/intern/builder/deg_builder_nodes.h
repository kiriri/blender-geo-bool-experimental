/*
 * ***** BEGIN GPL LICENSE BLOCK *****
 *
 * This program is free software; you can redistribute it and/or
 * modify it under the terms of the GNU General Public License
 * as published by the Free Software Foundation; either version 2
 * of the License, or (at your option) any later version.
 *
 * This program is distributed in the hope that it will be useful,
 * but WITHOUT ANY WARRANTY; without even the implied warranty of
 * MERCHANTABILITY or FITNESS FOR A PARTICULAR PURPOSE.  See the
 * GNU General Public License for more details.
 *
 * You should have received a copy of the GNU General Public License
 * along with this program; if not, write to the Free Software Foundation,
 * Inc., 51 Franklin Street, Fifth Floor, Boston, MA 02110-1301, USA.
 *
 * The Original Code is Copyright (C) 2013 Blender Foundation.
 * All rights reserved.
 *
 * Original Author: Lukas Toenne
 * Contributor(s): None Yet
 *
 * ***** END GPL LICENSE BLOCK *****
 */

/** \file blender/depsgraph/intern/builder/deg_builder_nodes.h
 *  \ingroup depsgraph
 */

#pragma once

#include "intern/depsgraph_types.h"

#include "DEG_depsgraph.h"  /* used for DEG_depsgraph_use_copy_on_write() */

struct CacheFile;
struct bGPdata;
struct ListBase;
struct GHash;
struct ID;
struct Image;
struct FCurve;
struct Group;
struct Key;
struct LayerCollection;
struct Main;
struct Material;
struct Mask;
struct MTex;
struct MovieClip;
struct bNodeTree;
struct Object;
struct ParticleSettings;
struct Probe;
struct bPoseChannel;
struct bConstraint;
struct Scene;
struct Tex;
struct World;

struct PropertyRNA;

namespace DEG {

struct Depsgraph;
struct DepsNode;
struct IDDepsNode;
struct TimeSourceDepsNode;
struct ComponentDepsNode;
struct OperationDepsNode;

struct DepsgraphNodeBuilder {
	DepsgraphNodeBuilder(Main *bmain, Depsgraph *graph);
	~DepsgraphNodeBuilder();

	/* For given original ID get ID which is created by CoW system. */
	ID *get_cow_id(const ID *id_orig) const;
	/* Similar to above, but for the cases when there is no ID node we create
	 * one.
	 */
	ID *ensure_cow_id(ID *id_orig);

	/* Helper wrapper function which wraps get_cow_id with a needed type cast. */
	template<typename T>
	T *get_cow_datablock(const T *orig) const {
		return (T *)get_cow_id(&orig->id);
	}

	/* Get fully expanded (ready for use) copy-on-write datablock for the given
	 * original datablock.
	 */
	ID *expand_cow_id(IDDepsNode *id_node);
	ID *expand_cow_id(ID *id_orig);
	template<typename T>
	T *expand_cow_datablock(T *orig) {
		return (T *)expand_cow_id(&orig->id);
	}

	/* For a given COW datablock get corresponding original one. */
	template<typename T>
	T *get_orig_datablock(const T *cow) const {
		if (DEG_depsgraph_use_copy_on_write()) {
			return (T *)cow->id.newid;
		}
		else {
			return (T *)cow;
		}
	}

	void begin_build();

	IDDepsNode *add_id_node(ID *id, bool do_tag = true);
	IDDepsNode *find_id_node(ID *id);
	TimeSourceDepsNode *add_time_source();

	ComponentDepsNode *add_component_node(ID *id,
	                                      eDepsNode_Type comp_type,
	                                      const char *comp_name = "");

	OperationDepsNode *add_operation_node(ComponentDepsNode *comp_node,
	                                      const DepsEvalOperationCb& op,
	                                      eDepsOperation_Code opcode,
	                                      const char *name = "",
	                                      int name_tag = -1);
	OperationDepsNode *add_operation_node(ID *id,
	                                      eDepsNode_Type comp_type,
	                                      const char *comp_name,
	                                      const DepsEvalOperationCb& op,
	                                      eDepsOperation_Code opcode,
	                                      const char *name = "",
	                                      int name_tag = -1);
	OperationDepsNode *add_operation_node(ID *id,
	                                      eDepsNode_Type comp_type,
	                                      const DepsEvalOperationCb& op,
	                                      eDepsOperation_Code opcode,
	                                      const char *name = "",
	                                      int name_tag = -1);

	bool has_operation_node(ID *id,
	                        eDepsNode_Type comp_type,
	                        const char *comp_name,
	                        eDepsOperation_Code opcode,
	                        const char *name = "",
	                        int name_tag = -1);

	OperationDepsNode *find_operation_node(ID *id,
	                                       eDepsNode_Type comp_type,
	                                       const char *comp_name,
	                                       eDepsOperation_Code opcode,
	                                       const char *name = "",
	                                       int name_tag = -1);

	OperationDepsNode *find_operation_node(ID *id,
	                                       eDepsNode_Type comp_type,
	                                       eDepsOperation_Code opcode,
	                                       const char *name = "",
	                                       int name_tag = -1);

<<<<<<< HEAD
	void build_view_layer(Scene *scene,
	                       ViewLayer *view_layer,
	                       eDepsNode_LinkedState_Type linked_state);
	void build_group(Group *group);
	void build_object(Object *ob,
	                  eDepsNode_LinkedState_Type linked_state);
	void build_object_transform(Object *ob);
	void build_object_constraints(Object *ob);
	void build_pose_constraints(Object *ob, bPoseChannel *pchan);
	void build_rigidbody(Scene *scene);
	void build_particles(Object *ob);
	void build_particle_settings(ParticleSettings *part);
=======
	void build_scene(Scene *scene);
	void build_group(Base *base, Group *group);
	void build_object(Base *base, Object *object);
	void build_object_transform(Object *object);
	void build_object_constraints(Object *object);
	void build_pose_constraints(Object *object, bPoseChannel *pchan);
	void build_rigidbody(Scene *scene);
	void build_particles(Object *object);
>>>>>>> f3fa5c12
	void build_cloth(Object *object);
	void build_animdata(ID *id);
	OperationDepsNode *build_driver(ID *id, FCurve *fcurve);
	void build_ik_pose(Object *object,
	                   bPoseChannel *pchan,
	                   bConstraint *con);
	void build_splineik_pose(Object *object,
	                         bPoseChannel *pchan,
	                         bConstraint *con);
	void build_rig(Object *object);
	void build_proxy_rig(Object *object);
	void build_shapekeys(Key *key);
	void build_obdata_geom(Object *object);
	void build_camera(Object *object);
	void build_lamp(Object *object);
	void build_nodetree(bNodeTree *ntree);
	void build_material(Material *ma);
	void build_texture(Tex *tex);
	void build_texture_stack(MTex **texture_stack);
	void build_image(Image *image);
	void build_world(World *world);
	void build_compositor(Scene *scene);
	void build_gpencil(bGPdata *gpd);
	void build_cachefile(CacheFile *cache_file);
	void build_mask(Mask *mask);
	void build_movieclip(MovieClip *clip);
	void build_lightprobe(Object *object);

	struct LayerCollectionState {
		int index;
		LayerCollection *parent;
	};
	void build_layer_collection(LayerCollection *layer_collection,
	                            LayerCollectionState *state);
	void build_layer_collections(ListBase *layer_collections,
	                             LayerCollectionState *state);
	void build_view_layer_collections(ViewLayer *view_layer);
protected:
	/* State which never changes, same for the whole builder time. */
	Main *bmain_;
	Depsgraph *graph_;

	/* State which demotes currently built entities. */
	Scene *scene_;

	GHash *cow_id_hash_;
};

}  // namespace DEG<|MERGE_RESOLUTION|>--- conflicted
+++ resolved
@@ -157,29 +157,18 @@
 	                                       const char *name = "",
 	                                       int name_tag = -1);
 
-<<<<<<< HEAD
 	void build_view_layer(Scene *scene,
 	                       ViewLayer *view_layer,
 	                       eDepsNode_LinkedState_Type linked_state);
 	void build_group(Group *group);
-	void build_object(Object *ob,
+	void build_object(Object *object,
 	                  eDepsNode_LinkedState_Type linked_state);
-	void build_object_transform(Object *ob);
-	void build_object_constraints(Object *ob);
-	void build_pose_constraints(Object *ob, bPoseChannel *pchan);
-	void build_rigidbody(Scene *scene);
-	void build_particles(Object *ob);
-	void build_particle_settings(ParticleSettings *part);
-=======
-	void build_scene(Scene *scene);
-	void build_group(Base *base, Group *group);
-	void build_object(Base *base, Object *object);
 	void build_object_transform(Object *object);
 	void build_object_constraints(Object *object);
 	void build_pose_constraints(Object *object, bPoseChannel *pchan);
 	void build_rigidbody(Scene *scene);
 	void build_particles(Object *object);
->>>>>>> f3fa5c12
+	void build_particle_settings(ParticleSettings *part);
 	void build_cloth(Object *object);
 	void build_animdata(ID *id);
 	OperationDepsNode *build_driver(ID *id, FCurve *fcurve);
