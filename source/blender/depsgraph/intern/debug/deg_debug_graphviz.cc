--- conflicted
+++ resolved
@@ -180,11 +180,7 @@
 #ifdef COLOR_SCHEME_NODE_TYPE
 	const int (*pair)[2];
 	for (pair = deg_debug_node_type_color_map; (*pair)[0] >= 0; ++pair) {
-<<<<<<< HEAD
-		DepsNodeFactory *nti = DEG_get_node_factory((eDEG_NODE_TYPE)(*pair)[0]);
-=======
 		DepsNodeFactory *nti = deg_type_get_factory((eDepsNode_Type)(*pair)[0]);
->>>>>>> 50ef25d7
 		deg_debug_graphviz_legend_color(ctx,
 		                                nti->tname().c_str(),
 		                                deg_debug_colors_light[(*pair)[1] % deg_debug_max_colors]);
@@ -407,6 +403,8 @@
 		case DEG_NODE_TYPE_OPERATION:
 			deg_debug_graphviz_node_single(ctx, node);
 			break;
+		case NUM_DEG_NODE_TYPES:
+			break;
 	}
 }
 
