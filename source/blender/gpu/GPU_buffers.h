/*
 * ***** BEGIN GPL LICENSE BLOCK *****
 *
 * This program is free software; you can redistribute it and/or
 * modify it under the terms of the GNU General Public License
 * as published by the Free Software Foundation; either version 2
 * of the License, or (at your option) any later version.
 *
 * This program is distributed in the hope that it will be useful,
 * but WITHOUT ANY WARRANTY; without even the implied warranty of
 * MERCHANTABILITY or FITNESS FOR A PARTICULAR PURPOSE.  See the
 * GNU General Public License for more details.
 *
 * You should have received a copy of the GNU General Public License
 * along with this program; if not, write to the Free Software Foundation,
 * Inc., 51 Franklin Street, Fifth Floor, Boston, MA 02110-1301, USA.
 *
 * The Original Code is Copyright (C) 2005 Blender Foundation.
 * All rights reserved.
 *
 * The Original Code is: all of this file.
 *
 * Contributor(s): Brecht Van Lommel.
 *
 * ***** END GPL LICENSE BLOCK *****
 */

/** \file GPU_buffers.h
 *  \ingroup gpu
 */

#ifndef __GPU_BUFFERS_H__
#define __GPU_BUFFERS_H__

#ifdef DEBUG
/*  #define DEBUG_VBO(X) printf(X)*/
#  define DEBUG_VBO(X)
#else
#  define DEBUG_VBO(X)
#endif

#include <stddef.h>

struct BMesh;
struct CCGElem;
struct CCGKey;
struct DMFlagMat;
struct DerivedMesh;
struct GSet;
struct GPUVertPointLink;
struct GPUDrawObject;
struct GridCommonGPUBuffer;
struct PBVH;
struct Batch;
struct MVert;

typedef struct GPUBuffer {
	size_t size;        /* in bytes */
	unsigned int id; /* used with vertex buffer objects */
} GPUBuffer;

typedef struct GPUBufferMaterial {
	/* range of points used for this material */
	unsigned int start;
	unsigned int totelements;
	unsigned int totloops;
	unsigned int *polys; /* array of polygons for this material */
	unsigned int totpolys; /* total polygons in polys */
	unsigned int totvisiblepolys; /* total visible polygons */

	/* original material index */
	short mat_nr;
} GPUBufferMaterial;

void GPU_buffer_material_finalize(struct GPUDrawObject *gdo, GPUBufferMaterial *matinfo, int totmat);

/* meshes are split up by material since changing materials requires
 * GL state changes that can't occur in the middle of drawing an
 * array.
 *
 * some simplifying assumptions are made:
 * - all quads are treated as two triangles.
 * - no vertex sharing is used; each triangle gets its own copy of the
 *   vertices it uses (this makes it easy to deal with a vertex used
 *   by faces with different properties, such as smooth/solid shading,
 *   different MCols, etc.)
 *
 * to avoid confusion between the original MVert vertices and the
 * arrays of OpenGL vertices, the latter are referred to here and in
 * the source as `points'. similarly, the OpenGL triangles generated
 * for MFaces are referred to as triangles rather than faces.
 */
typedef struct GPUDrawObject {
	GPUBuffer *points;
	GPUBuffer *normals;
	GPUBuffer *uv;
	GPUBuffer *uv_tex;
	GPUBuffer *colors;
	GPUBuffer *edges;
	GPUBuffer *uvedges;
	GPUBuffer *triangles; /* triangle index buffer */

	/* for each original vertex, the list of related points */
	struct GPUVertPointLink *vert_points;

	/* see: USE_GPU_POINT_LINK define */
#if 0
	/* storage for the vert_points lists */
	struct GPUVertPointLink *vert_points_mem;
	int vert_points_usage;
#endif
	
	int colType;

	GPUBufferMaterial *materials;
	int totmaterial;
	
	unsigned int tot_triangle_point;
	unsigned int tot_loose_point;
	/* different than total loops since ngons get tesselated still */
	unsigned int tot_loop_verts;
	
	/* caches of the original DerivedMesh values */
	unsigned int totvert;
	unsigned int totedge;

	unsigned int loose_edge_offset;
	unsigned int tot_loose_edge_drawn;
	unsigned int tot_edge_drawn;

	/* for subsurf, offset where drawing of interior edges starts */
	unsigned int interior_offset;
	unsigned int totinterior;
} GPUDrawObject;

/* currently unused */
// #define USE_GPU_POINT_LINK

typedef struct GPUVertPointLink {
#ifdef USE_GPU_POINT_LINK
	struct GPUVertPointLink *next;
#endif
	/* -1 means uninitialized */
	int point_index;
} GPUVertPointLink;



/* used for GLSL materials */
typedef struct GPUAttrib {
	int index;
	int info_index;
	int size;
	int type;
} GPUAttrib;

void GPU_global_buffer_pool_free(void);
void GPU_global_buffer_pool_free_unused(void);

GPUBuffer *GPU_buffer_alloc(size_t size);
void GPU_buffer_free(GPUBuffer *buffer);

void GPU_drawobject_free(struct DerivedMesh *dm);

/* flag that controls data type to fill buffer with, a modifier will prepare. */
typedef enum {
	GPU_BUFFER_VERTEX = 0,
	GPU_BUFFER_NORMAL,
	GPU_BUFFER_COLOR,
	GPU_BUFFER_UV,
	GPU_BUFFER_UV_TEXPAINT,
	GPU_BUFFER_EDGE,
	GPU_BUFFER_UVEDGE,
	GPU_BUFFER_TRIANGLES
} GPUBufferType;

typedef enum {
	GPU_BINDING_ARRAY = 0,
	GPU_BINDING_INDEX = 1,
} GPUBindingType;

typedef enum {
	GPU_ATTR_INFO_SRGB = (1 << 0),
} GPUAttrInfo;

/* called before drawing */
void GPU_vertex_setup(struct DerivedMesh *dm);
void GPU_normal_setup(struct DerivedMesh *dm);
void GPU_uv_setup(struct DerivedMesh *dm);
void GPU_texpaint_uv_setup(struct DerivedMesh *dm);
/* colType is the cddata MCol type to use! */
void GPU_color_setup(struct DerivedMesh *dm, int colType);
void GPU_buffer_bind_as_color(GPUBuffer *buffer);
void GPU_edge_setup(struct DerivedMesh *dm); /* does not mix with other data */
void GPU_uvedge_setup(struct DerivedMesh *dm);

void GPU_triangle_setup(struct DerivedMesh *dm);

int GPU_attrib_element_size(GPUAttrib data[], int numdata);
void GPU_interleaved_attrib_setup(GPUBuffer *buffer, GPUAttrib data[], int numdata, int element_size);

void GPU_buffer_bind(GPUBuffer *buffer, GPUBindingType binding);
void GPU_buffer_unbind(GPUBuffer *buffer, GPUBindingType binding);

/* can't lock more than one buffer at once */
void *GPU_buffer_lock(GPUBuffer *buffer, GPUBindingType binding);
void *GPU_buffer_lock_stream(GPUBuffer *buffer, GPUBindingType binding);
void GPU_buffer_unlock(GPUBuffer *buffer, GPUBindingType binding);

/* switch color rendering on=1/off=0 */
void GPU_color_switch(int mode);

/* used for drawing edges */
void GPU_buffer_draw_elements(GPUBuffer *elements, unsigned int mode, int start, int count);

/* called after drawing */
void GPU_buffers_unbind(void);

/* only unbind interleaved data */
void GPU_interleaved_attrib_unbind(void);

/* Buffers for non-DerivedMesh drawing */
typedef struct GPU_PBVH_Buffers GPU_PBVH_Buffers;

/* build */
GPU_PBVH_Buffers *GPU_pbvh_mesh_buffers_build(
        const int (*face_vert_indices)[3],
        const struct MPoly *mpoly, const struct MLoop *mloop, const struct MLoopTri *looptri,
        const struct MVert *verts,
        const int *face_indices,
        const int  face_indices_len);

GPU_PBVH_Buffers *GPU_pbvh_grid_buffers_build(
        int *grid_indices, int totgrid, unsigned int **grid_hidden, int gridsize, const struct CCGKey *key,
        struct GridCommonGPUBuffer **grid_common_gpu_buffer);

GPU_PBVH_Buffers *GPU_pbvh_bmesh_buffers_build(bool smooth_shading);

/* update */

void GPU_pbvh_mesh_buffers_update(
        GPU_PBVH_Buffers *buffers, const struct MVert *mvert,
        const int *vert_indices, int totvert, const float *vmask,
        const int (*face_vert_indices)[3], bool show_diffuse_color);

void GPU_pbvh_bmesh_buffers_update(
        GPU_PBVH_Buffers *buffers,
        struct BMesh *bm,
        struct GSet *bm_faces,
        struct GSet *bm_unique_verts,
        struct GSet *bm_other_verts,
        bool show_diffuse_color);

void GPU_pbvh_grid_buffers_update(
        GPU_PBVH_Buffers *buffers, struct CCGElem **grids,
        const struct DMFlagMat *grid_flag_mats,
        int *grid_indices, int totgrid, const struct CCGKey *key,
        bool show_diffuse_color);

/* draw */
<<<<<<< HEAD
void GPU_draw_pbvh_buffers(GPU_PBVH_Buffers *buffers, DMSetMaterial setMaterial,
                           bool wireframe, bool fast);
struct Batch *GPU_draw_pbvh_buffers_get_batch(GPU_PBVH_Buffers *buffers, bool fast);

/* debug PBVH draw */
void GPU_draw_pbvh_BB(float min[3], float max[3], bool leaf, unsigned int pos);
=======
void GPU_pbvh_buffers_draw(
        GPU_PBVH_Buffers *buffers, DMSetMaterial setMaterial,
        bool wireframe, bool fast);

/* debug PBVH draw*/
void GPU_pbvh_BB_draw(float min[3], float max[3], bool leaf);
void GPU_pbvh_BB_draw_init(void);
void GPU_pbvh_BB_draw_end(void);
>>>>>>> 15038975

bool GPU_pbvh_buffers_diffuse_changed(GPU_PBVH_Buffers *buffers, struct GSet *bm_faces, bool show_diffuse_color);

void GPU_pbvh_buffers_free(GPU_PBVH_Buffers *buffers);
void GPU_pbvh_multires_buffers_free(struct GridCommonGPUBuffer **grid_common_gpu_buffer);

#endif<|MERGE_RESOLUTION|>--- conflicted
+++ resolved
@@ -258,23 +258,13 @@
         bool show_diffuse_color);
 
 /* draw */
-<<<<<<< HEAD
-void GPU_draw_pbvh_buffers(GPU_PBVH_Buffers *buffers, DMSetMaterial setMaterial,
-                           bool wireframe, bool fast);
-struct Batch *GPU_draw_pbvh_buffers_get_batch(GPU_PBVH_Buffers *buffers, bool fast);
-
-/* debug PBVH draw */
-void GPU_draw_pbvh_BB(float min[3], float max[3], bool leaf, unsigned int pos);
-=======
 void GPU_pbvh_buffers_draw(
         GPU_PBVH_Buffers *buffers, DMSetMaterial setMaterial,
         bool wireframe, bool fast);
-
-/* debug PBVH draw*/
-void GPU_pbvh_BB_draw(float min[3], float max[3], bool leaf);
-void GPU_pbvh_BB_draw_init(void);
-void GPU_pbvh_BB_draw_end(void);
->>>>>>> 15038975
+struct Batch *GPU_pbvh_buffers_batch_get(GPU_PBVH_Buffers *buffers, bool fast);
+
+/* debug PBVH draw */
+void GPU_pbvh_BB_draw(float min[3], float max[3], bool leaf, unsigned int pos);
 
 bool GPU_pbvh_buffers_diffuse_changed(GPU_PBVH_Buffers *buffers, struct GSet *bm_faces, bool show_diffuse_color);
 
