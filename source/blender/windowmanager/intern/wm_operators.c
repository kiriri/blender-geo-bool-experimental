--- conflicted
+++ resolved
@@ -319,6 +319,7 @@
 	return OPERATOR_CANCELLED;
 }
 
+
 /* ***************** Debug menu ************************* */
 
 static uiBlock *wm_block_create_menu(bContext *C, ARegion *ar, void *arg_op)
@@ -373,8 +374,6 @@
 	RNA_def_int(ot->srna, "debugval", 0, -10000, 10000, "Debug Value", "", INT_MIN, INT_MAX);
 }
 
-<<<<<<< HEAD
-=======
 /* ***************** Search menu ************************* */
 static void operator_call_cb(struct bContext *C, void *arg1, void *arg2)
 {
@@ -465,7 +464,7 @@
 	ot->poll= WM_operator_winactive;
 }
 
->>>>>>> db27ab91
+
 
 /* ************ window / screen operator definitions ************** */
 
@@ -1522,6 +1521,7 @@
 	RNA_def_int_vector(ot->srna, "initial_mouse", 2, NULL, INT_MIN, INT_MAX, "initial_mouse", "", INT_MIN, INT_MAX);
 }
 
+
 /* ************************** timer for testing ***************** */
 
 /* uses no type defines, fully local testing function anyway... ;) */
@@ -1589,21 +1589,12 @@
 static void WM_OT_ten_timer(wmOperatorType *ot)
 {
 	static EnumPropertyItem prop_type_items[] = {
-<<<<<<< HEAD
-	{0, "DRAW", "Draw Region", ""},
-	{1, "DRAWSWAP", "Draw Region + Swap", ""},
-	{2, "DRAWWINSWAP", "Draw Window + Swap", ""},
-	{3, "ANIMSTEP", "Anim Step", ""},
-	{4, "UNDO", "Undo/Redo", ""},
-	{0, NULL, NULL, NULL}};
-=======
 	{0, "DRAW", 0, "Draw Region", ""},
 	{1, "DRAWSWAP", 0, "Draw Region + Swap", ""},
 	{2, "DRAWWINSWAP", 0, "Draw Window + Swap", ""},
 	{3, "ANIMSTEP", 0, "Anim Step", ""},
 	{4, "UNDO", 0, "Undo/Redo", ""},
 	{0, NULL, 0, NULL, NULL}};
->>>>>>> db27ab91
 	
 	ot->name= "Ten Timer";
 	ot->idname= "WM_OT_ten_timer";
@@ -1641,14 +1632,11 @@
 	WM_operatortype_append(WM_OT_save_mainfile);
 	WM_operatortype_append(WM_OT_ten_timer);
 	WM_operatortype_append(WM_OT_debug_menu);
-<<<<<<< HEAD
+	WM_operatortype_append(WM_OT_search_menu);
 
 	/* XXX: move these */
 	WM_operatortype_append(WM_OT_collada_export);
 	WM_operatortype_append(WM_OT_collada_import);
-=======
-	WM_operatortype_append(WM_OT_search_menu);
->>>>>>> db27ab91
 }
 
 /* default keymap for windows and screens, only call once per WM */
@@ -1673,9 +1661,6 @@
 	/* debug/testing */
 	WM_keymap_verify_item(keymap, "WM_OT_ten_timer", TKEY, KM_PRESS, KM_ALT|KM_CTRL, 0);
 	WM_keymap_verify_item(keymap, "WM_OT_debug_menu", DKEY, KM_PRESS, KM_ALT|KM_CTRL, 0);
-<<<<<<< HEAD
-=======
 	WM_keymap_verify_item(keymap, "WM_OT_search_menu", FKEY, KM_PRESS, KM_ALT|KM_CTRL, 0);
->>>>>>> db27ab91
-	
-}
+	
+}
