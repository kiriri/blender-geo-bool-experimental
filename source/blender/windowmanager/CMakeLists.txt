--- conflicted
+++ resolved
@@ -27,13 +27,6 @@
 set(INC
 	.
 	../blenfont
-<<<<<<< HEAD
-	../bmesh
-	../blenlib
-	../makesdna
-	../makesrna
-=======
->>>>>>> ce0ad0b4
 	../blenkernel
 	../blenlib
 	../blenloader
