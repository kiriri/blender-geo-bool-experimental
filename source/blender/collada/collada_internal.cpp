--- conflicted
+++ resolved
@@ -265,11 +265,7 @@
 
 std::string get_joint_id(Bone *bone, Object *ob_arm)
 {
-<<<<<<< HEAD
-	return translate_id(bone->name);
-=======
 	return translate_id(/*id_name(ob_arm) + "_" +*/ bone->name);
->>>>>>> 4da4943b
 }
 
 std::string get_camera_id(Object *ob)
