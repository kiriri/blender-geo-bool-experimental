--- conflicted
+++ resolved
@@ -76,26 +76,7 @@
 	walk(userData, ob, &mmd->mirror_ob, IDWALK_CB_NOP);
 }
 
-<<<<<<< HEAD
-static void updateDepsgraph(ModifierData *md,
-                            struct Main *UNUSED(bmain),
-                            struct Scene *UNUSED(scene),
-                            Object *ob,
-                            struct DepsNodeHandle *node)
-=======
-static void updateDepgraph(ModifierData *md, const ModifierUpdateDepsgraphContext *ctx)
-{
-	MirrorModifierData *mmd = (MirrorModifierData *) md;
-
-	if (mmd->mirror_ob) {
-		DagNode *latNode = dag_get_node(ctx->forest, mmd->mirror_ob);
-
-		dag_add_relation(ctx->forest, latNode, ctx->obNode, DAG_RL_OB_DATA, "Mirror Modifier");
-	}
-}
-
 static void updateDepsgraph(ModifierData *md, const ModifierUpdateDepsgraphContext *ctx)
->>>>>>> df045206
 {
 	MirrorModifierData *mmd = (MirrorModifierData *)md;
 	if (mmd->mirror_ob != NULL) {
