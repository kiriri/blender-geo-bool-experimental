/*
 * ***** BEGIN GPL LICENSE BLOCK *****
 *
 * This program is free software; you can redistribute it and/or
 * modify it under the terms of the GNU General Public License
 * as published by the Free Software Foundation; either version 2
 * of the License, or (at your option) any later version.
 *
 * This program is distributed in the hope that it will be useful,
 * but WITHOUT ANY WARRANTY; without even the implied warranty of
 * MERCHANTABILITY or FITNESS FOR A PARTICULAR PURPOSE.  See the
 * GNU General Public License for more details.
 *
 * You should have received a copy of the GNU General Public License
 * along with this program; if not, write to the Free Software  Foundation,
 * Inc., 51 Franklin Street, Fifth Floor, Boston, MA 02110-1301, USA.
 *
 * The Original Code is Copyright (C) 2005 by the Blender Foundation.
 * All rights reserved.
 *
 * Contributor(s): Daniel Dunbar
 *                 Ton Roosendaal,
 *                 Ben Batt,
 *                 Brecht Van Lommel,
 *                 Campbell Barton
 *
 * ***** END GPL LICENSE BLOCK *****
 *
 */

/** \file blender/modifiers/intern/MOD_multires.c
 *  \ingroup modifiers
 */


#include <stddef.h>

#include "DNA_mesh_types.h"
#include "DNA_object_types.h"

#include "BLI_utildefines.h"

#include "BKE_cdderivedmesh.h"
#include "BKE_mesh.h"
#include "BKE_multires.h"
#include "BKE_modifier.h"
#include "BKE_subsurf.h"

#include "MOD_modifiertypes.h"

static void initData(ModifierData *md)
{
	MultiresModifierData *mmd = (MultiresModifierData *)md;

	mmd->lvl = 0;
	mmd->sculptlvl = 0;
	mmd->renderlvl = 0;
	mmd->totlvl = 0;
}

<<<<<<< HEAD
static void copyData(ModifierData *md, ModifierData *target)
{
#if 0
	MultiresModifierData *mmd = (MultiresModifierData *) md;
	MultiresModifierData *tmmd = (MultiresModifierData *) target;
#endif
	modifier_copyData_generic(md, target);
}

static DerivedMesh *applyModifier(ModifierData *md, const ModifierEvalContext *ctx,
                                  DerivedMesh *dm)
=======
static DerivedMesh *applyModifier(ModifierData *md, Object *ob, DerivedMesh *dm,
                                  ModifierApplyFlag flag)
>>>>>>> 3740f759
{
	MultiresModifierData *mmd = (MultiresModifierData *)md;
	DerivedMesh *result;
	Mesh *me = (Mesh *)ctx->object->data;
	const bool useRenderParams = (ctx->flag & MOD_APPLY_RENDER) != 0;
	const bool ignore_simplify = (ctx->flag & MOD_APPLY_IGNORE_SIMPLIFY) != 0;
	MultiresFlags flags = 0;
	const bool has_mask = CustomData_has_layer(&me->ldata, CD_GRID_PAINT_MASK);

	if (mmd->totlvl) {
		if (!CustomData_get_layer(&me->ldata, CD_MDISPS)) {
			/* multires always needs a displacement layer */
			CustomData_add_layer(&me->ldata, CD_MDISPS, CD_CALLOC, NULL, me->totloop);
		}
	}

	if (has_mask)
		flags |= MULTIRES_ALLOC_PAINT_MASK;

	if (useRenderParams)
		flags |= MULTIRES_USE_RENDER_PARAMS;

	if (ignore_simplify)
		flags |= MULTIRES_IGNORE_SIMPLIFY;

	result = multires_make_derived_from_derived(dm, mmd, ctx->object, flags);

	if (result == dm)
		return dm;

	if (useRenderParams || !(ctx->flag & MOD_APPLY_USECACHE)) {
		DerivedMesh *cddm;
		
		cddm = CDDM_copy(result);

		/* copy hidden/masks to vertices */
		if (!useRenderParams) {
			struct MDisps *mdisps;
			struct GridPaintMask *grid_paint_mask;
			
			mdisps = CustomData_get_layer(&me->ldata, CD_MDISPS);
			grid_paint_mask = CustomData_get_layer(&me->ldata, CD_GRID_PAINT_MASK);
			
			if (mdisps) {
				subsurf_copy_grid_hidden(result, me->mpoly,
				                         cddm->getVertArray(cddm),
				                         mdisps);

				BKE_mesh_flush_hidden_from_verts_ex(cddm->getVertArray(cddm),
				                                    cddm->getLoopArray(cddm),
				                                    cddm->getEdgeArray(cddm),
				                                    cddm->getNumEdges(cddm),
				                                    cddm->getPolyArray(cddm),
				                                    cddm->getNumPolys(cddm));
			}
			if (grid_paint_mask) {
				float *paint_mask = CustomData_add_layer(&cddm->vertData,
				                                         CD_PAINT_MASK,
				                                         CD_CALLOC, NULL,
				                                         cddm->getNumVerts(cddm));

				subsurf_copy_grid_paint_mask(result, me->mpoly,
				                             paint_mask, grid_paint_mask);
			}
		}

		result->release(result);
		result = cddm;
	}

	return result;
}


ModifierTypeInfo modifierType_Multires = {
	/* name */              "Multires",
	/* structName */        "MultiresModifierData",
	/* structSize */        sizeof(MultiresModifierData),
	/* type */              eModifierTypeType_Constructive,
	/* flags */             eModifierTypeFlag_AcceptsMesh |
	                        eModifierTypeFlag_SupportsMapping |
	                        eModifierTypeFlag_RequiresOriginalData,

<<<<<<< HEAD
	/* copyData */          copyData,

	/* deformVerts_DM */    NULL,
	/* deformMatrices_DM */ NULL,
	/* deformVertsEM_DM */  NULL,
	/* deformMatricesEM_DM*/NULL,
	/* applyModifier_DM */  applyModifier,
	/* applyModifierEM_DM */NULL,

=======
	/* copyData */          modifier_copyData_generic,
>>>>>>> 3740f759
	/* deformVerts */       NULL,
	/* deformMatrices */    NULL,
	/* deformVertsEM */     NULL,
	/* deformMatricesEM */  NULL,
	/* applyModifier */     NULL,
	/* applyModifierEM */   NULL,

	/* initData */          initData,
	/* requiredDataMask */  NULL,
	/* freeData */          NULL,
	/* isDisabled */        NULL,
	/* updateDepsgraph */   NULL,
	/* dependsOnTime */     NULL,
	/* dependsOnNormals */	NULL,
	/* foreachObjectLink */ NULL,
	/* foreachIDLink */     NULL,
	/* foreachTexLink */    NULL,
};<|MERGE_RESOLUTION|>--- conflicted
+++ resolved
@@ -58,22 +58,8 @@
 	mmd->totlvl = 0;
 }
 
-<<<<<<< HEAD
-static void copyData(ModifierData *md, ModifierData *target)
-{
-#if 0
-	MultiresModifierData *mmd = (MultiresModifierData *) md;
-	MultiresModifierData *tmmd = (MultiresModifierData *) target;
-#endif
-	modifier_copyData_generic(md, target);
-}
-
 static DerivedMesh *applyModifier(ModifierData *md, const ModifierEvalContext *ctx,
                                   DerivedMesh *dm)
-=======
-static DerivedMesh *applyModifier(ModifierData *md, Object *ob, DerivedMesh *dm,
-                                  ModifierApplyFlag flag)
->>>>>>> 3740f759
 {
 	MultiresModifierData *mmd = (MultiresModifierData *)md;
 	DerivedMesh *result;
@@ -157,8 +143,7 @@
 	                        eModifierTypeFlag_SupportsMapping |
 	                        eModifierTypeFlag_RequiresOriginalData,
 
-<<<<<<< HEAD
-	/* copyData */          copyData,
+	/* copyData */          modifier_copyData_generic,
 
 	/* deformVerts_DM */    NULL,
 	/* deformMatrices_DM */ NULL,
@@ -167,9 +152,6 @@
 	/* applyModifier_DM */  applyModifier,
 	/* applyModifierEM_DM */NULL,
 
-=======
-	/* copyData */          modifier_copyData_generic,
->>>>>>> 3740f759
 	/* deformVerts */       NULL,
 	/* deformMatrices */    NULL,
 	/* deformVertsEM */     NULL,
