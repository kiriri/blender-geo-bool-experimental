# ***** BEGIN GPL LICENSE BLOCK *****
#
# This program is free software; you can redistribute it and/or
# modify it under the terms of the GNU General Public License
# as published by the Free Software Foundation; either version 2
# of the License, or (at your option) any later version.
#
# This program is distributed in the hope that it will be useful,
# but WITHOUT ANY WARRANTY; without even the implied warranty of
# MERCHANTABILITY or FITNESS FOR A PARTICULAR PURPOSE.  See the
# GNU General Public License for more details.
#
# You should have received a copy of the GNU General Public License
# along with this program; if not, write to the Free Software Foundation,
# Inc., 51 Franklin Street, Fifth Floor, Boston, MA 02110-1301, USA.
#
# The Original Code is Copyright (C) 2006, Blender Foundation
# All rights reserved.
#
# The Original Code is: all of this file.
#
# Contributor(s): Jacques Beaurain.
#
# ***** END GPL LICENSE BLOCK *****

set(INC 
	.
	../avi
	../blenkernel
	../blenlib
	../blenloader
	../makesdna
	../../../intern/guardedalloc
	../../../intern/memutil
)

set(INC_SYS
	${JPEG_INCLUDE_DIR}
	${PNG_INCLUDE_DIR}
	${ZLIB_INCLUDE_DIRS}
)

set(SRC
	intern/allocimbuf.c
	intern/anim_movie.c
	intern/bmp.c
	intern/cache.c
	intern/divers.c
	intern/filetype.c
	intern/filter.c
	intern/imageprocess.c
	intern/indexer.c
	intern/indexer_dv.c
	intern/iris.c
	intern/jpeg.c
	intern/md5.c
	intern/metadata.c
	intern/module.c
<<<<<<< HEAD
	intern/openimageio.cpp
=======
	intern/moviecache.c
>>>>>>> c49cdf5e
	intern/png.c
	intern/readimage.c
	intern/rectop.c
	intern/rotate.c
	intern/scaling.c
	intern/targa.c
	intern/thumbs.c
	intern/thumbs_blend.c
	intern/util.c
	intern/writeimage.c

	IMB_imbuf.h
	IMB_imbuf_types.h
	IMB_moviecache.h
	IMB_thumbs.h
	intern/IMB_allocimbuf.h
	intern/IMB_anim.h
	intern/IMB_filetype.h
	intern/IMB_filter.h
	intern/IMB_indexer.h
	intern/IMB_metadata.h
	intern/cineon/cin_debug_stuff.h
	intern/cineon/cineonfile.h
	intern/cineon/cineonlib.h
	intern/cineon/dpxfile.h
	intern/cineon/dpxlib.h
	intern/cineon/logImageCore.h
	intern/cineon/logImageLib.h
	intern/cineon/logmemfile.h
	intern/dds/BlockDXT.h
	intern/dds/Color.h
	intern/dds/ColorBlock.h
	intern/dds/Common.h
	intern/dds/DirectDrawSurface.h
	intern/dds/Image.h
	intern/dds/PixelFormat.h
	intern/dds/Stream.h
	intern/dds/dds_api.h
	intern/imbuf.h
	intern/md5.h
	intern/openexr/openexr_api.h
	intern/openexr/openexr_multi.h
	
	# orphan include
	../../../intern/ffmpeg/ffmpeg_compat.h
)

if(WITH_IMAGE_OPENEXR)
	add_definitions(-DWITH_OPENEXR)
endif()

if(WITH_IMAGE_TIFF)
	list(APPEND INC_SYS
		${TIFF_INCLUDE_DIR}
	)
	list(APPEND SRC
		intern/tiff.c
	)

	add_definitions(-DWITH_TIFF)
endif()

if(WITH_IMAGE_OPENJPEG)
	list(APPEND INC_SYS
		${OPENJPEG_INCLUDE_DIRS}
	)
	list(APPEND SRC
		intern/jp2.c
	)

	add_definitions(-DWITH_OPENJPEG)
endif()

if(WITH_IMAGE_REDCODE)
	list(APPEND INC_SYS
		${REDCODE_INC}
	)
	add_definitions(-DWITH_REDCODE)
endif()

if(WITH_CODEC_QUICKTIME)
	list(APPEND INC
		../quicktime
	)
	list(APPEND INC_SYS
		${QUICKTIME_INCLUDE_DIRS}
	)
	add_definitions(-DWITH_QUICKTIME)
endif()

if(WITH_CODEC_FFMPEG)
	list(APPEND INC
		../../../intern/ffmpeg
	)
	list(APPEND INC_SYS
		${FFMPEG_INCLUDE_DIRS}
	)
	add_definitions(-DWITH_FFMPEG)

	remove_strict_flags_file(
		intern/indexer.c
		intern/util.c
		intern/anim_movie.c
	)
endif()

if(WITH_IMAGE_DDS)
	add_definitions(-DWITH_DDS)
endif()

if(WITH_IMAGE_CINEON)
	add_definitions(-DWITH_CINEON)
endif()

if(WITH_IMAGE_HDR)
	list(APPEND SRC
		intern/radiance_hdr.c
	)
	add_definitions(-DWITH_HDR)
endif()

if(WITH_OPENIMAGEIO)
	list(APPEND INC_SYS
		${OPENIMAGEIO_INCLUDES}
	)
	# disabled for now add_definitions(-DWITH_OPENIMAGEIO ${OPENIMAGEIO_DEFINITIONS})
endif()

blender_add_lib(bf_imbuf "${SRC}" "${INC}" "${INC_SYS}")<|MERGE_RESOLUTION|>--- conflicted
+++ resolved
@@ -22,6 +22,11 @@
 # Contributor(s): Jacques Beaurain.
 #
 # ***** END GPL LICENSE BLOCK *****
+
+if(WITH_CODEC_FFMPEG)
+	# FFMPEG gives warnigns which are hard to avoid across multiple versions.
+	remove_strict_flags()
+endif()
 
 set(INC 
 	.
@@ -56,11 +61,7 @@
 	intern/md5.c
 	intern/metadata.c
 	intern/module.c
-<<<<<<< HEAD
 	intern/openimageio.cpp
-=======
-	intern/moviecache.c
->>>>>>> c49cdf5e
 	intern/png.c
 	intern/readimage.c
 	intern/rectop.c
@@ -74,7 +75,6 @@
 
 	IMB_imbuf.h
 	IMB_imbuf_types.h
-	IMB_moviecache.h
 	IMB_thumbs.h
 	intern/IMB_allocimbuf.h
 	intern/IMB_anim.h
@@ -159,12 +159,6 @@
 		${FFMPEG_INCLUDE_DIRS}
 	)
 	add_definitions(-DWITH_FFMPEG)
-
-	remove_strict_flags_file(
-		intern/indexer.c
-		intern/util.c
-		intern/anim_movie.c
-	)
 endif()
 
 if(WITH_IMAGE_DDS)
