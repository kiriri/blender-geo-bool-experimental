--- conflicted
+++ resolved
@@ -2373,12 +2373,8 @@
 #define B_STOPCAST		2
 #define B_STOPANIM		3
 #define B_STOPCOMPO		4
-<<<<<<< HEAD
-#define B_STOPCLIP		5
-#define B_STOPSEQ		6
-=======
 #define B_STOPSEQ		5
->>>>>>> 53671577
+#define B_STOPCLIP		6
 
 static void do_running_jobs(bContext *C, void *UNUSED(arg), int event)
 {
@@ -2395,13 +2391,10 @@
 		case B_STOPCOMPO:
 			WM_jobs_stop(CTX_wm_manager(C), CTX_wm_area(C), NULL);
 			break;
-<<<<<<< HEAD
-		case B_STOPCLIP:
+		case B_STOPSEQ:
 			WM_jobs_stop(CTX_wm_manager(C), CTX_wm_area(C), NULL);
 			break;
-=======
->>>>>>> 53671577
-		case B_STOPSEQ:
+		case B_STOPCLIP:
 			WM_jobs_stop(CTX_wm_manager(C), CTX_wm_area(C), NULL);
 			break;
 	}
@@ -2425,18 +2418,14 @@
 		if(WM_jobs_test(wm, sa))
 		   owner = sa;
 		handle_event= B_STOPCOMPO;
-<<<<<<< HEAD
-	} 
-	if(sa->spacetype==SPACE_CLIP) {
-		if(WM_jobs_test(wm, sa))
-		   owner = sa;
-		handle_event= B_STOPCLIP;
-=======
->>>>>>> 53671577
 	} else if (sa->spacetype==SPACE_SEQ) {
 		if(WM_jobs_test(wm, sa))
 			owner = sa;
 		handle_event = B_STOPSEQ;
+	} else if(sa->spacetype==SPACE_CLIP) {
+		if(WM_jobs_test(wm, sa))
+		   owner = sa;
+		handle_event= B_STOPCLIP;
 	} else {
 		Scene *scene;
 		/* another scene can be rendering too, for example via compositor */
