#!/usr/bin/python
Import ('env')

sources = env.Glob('*.c')

incs = '../include ../../blenlib ../../blenkernel ../../makesdna ../../imbuf'
<<<<<<< HEAD
incs += ' ../../windowmanager #/intern/guardedalloc'
incs += ' ../../makesrna ../../python ../../ikplugin ../../bmesh'
=======
incs += ' ../../windowmanager #/intern/guardedalloc ../../blenloader'
incs += ' ../../makesrna ../../python ../../ikplugin'
>>>>>>> 2198cfdb
incs += ' ../../render/extern/include ../../gpu' # for object_bake.c

defs = []

if env['OURPLATFORM'] == 'linux2':
    cflags='-pthread'
    incs += ' ../../../extern/binreloc/include'

if env['OURPLATFORM'] in ('win32-vc', 'win32-mingw', 'linuxcross', 'win64-vc'):
    incs += ' ' + env['BF_PTHREADS_INC']

if env['WITH_BF_PYTHON']:
    defs.append('WITH_PYTHON')

env.BlenderLib ( 'bf_editors_object', sources, Split(incs), defs, libtype=['core'], priority=[35] )<|MERGE_RESOLUTION|>--- conflicted
+++ resolved
@@ -4,13 +4,8 @@
 sources = env.Glob('*.c')
 
 incs = '../include ../../blenlib ../../blenkernel ../../makesdna ../../imbuf'
-<<<<<<< HEAD
-incs += ' ../../windowmanager #/intern/guardedalloc'
+incs += ' ../../windowmanager #/intern/guardedalloc ../../blenloader'
 incs += ' ../../makesrna ../../python ../../ikplugin ../../bmesh'
-=======
-incs += ' ../../windowmanager #/intern/guardedalloc ../../blenloader'
-incs += ' ../../makesrna ../../python ../../ikplugin'
->>>>>>> 2198cfdb
 incs += ' ../../render/extern/include ../../gpu' # for object_bake.c
 
 defs = []
