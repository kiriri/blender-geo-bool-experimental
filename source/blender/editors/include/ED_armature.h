/*
 * ***** BEGIN GPL LICENSE BLOCK *****
 *
 * This program is free software; you can redistribute it and/or
 * modify it under the terms of the GNU General Public License
 * as published by the Free Software Foundation; either version 2
 * of the License, or (at your option) any later version.
 *
 * This program is distributed in the hope that it will be useful,
 * but WITHOUT ANY WARRANTY; without even the implied warranty of
 * MERCHANTABILITY or FITNESS FOR A PARTICULAR PURPOSE.  See the
 * GNU General Public License for more details.
 *
 * You should have received a copy of the GNU General Public License
 * along with this program; if not, write to the Free Software Foundation,
 * Inc., 51 Franklin Street, Fifth Floor, Boston, MA 02110-1301, USA.
 *
 * The Original Code is Copyright (C) 2001-2002 by NaN Holding BV.
 * All rights reserved.
 *
 * Contributor(s): Blender Foundation
 *
 * ***** END GPL LICENSE BLOCK *****
 */

/** \file ED_armature.h
 *  \ingroup editors
 */

#ifndef __ED_ARMATURE_H__
#define __ED_ARMATURE_H__

#ifdef __cplusplus
extern "C" {
#endif

struct bArmature;
struct BaseLegacy;
struct bContext;
struct Bone;
struct bPoseChannel;
struct IDProperty;
struct ListBase;
struct MeshDeformModifierData;
struct DerivedMesh;
struct Object;
struct Base;
struct ReportList;
struct Scene;
struct SceneLayer;
struct ViewContext;
struct wmKeyConfig;
struct wmOperator;

typedef struct EditBone {
	struct EditBone *next, *prev;
	struct IDProperty *prop; /* User-Defined Properties on this Bone */
	struct EditBone *parent; /* Editbones have a one-way link  (i.e. children refer
	                          * to parents.  This is converted to a two-way link for
	                          * normal bones when leaving editmode. */
	char    name[64];       /* MAXBONENAME */
	float   roll;           /* Roll along axis.  We'll ultimately use the axis/angle method
	                         * for determining the transformation matrix of the bone.  The axis
	                         * is tail-head while roll provides the angle. Refer to Graphics
	                         * Gems 1 p. 466 (section IX.6) if it's not already in here somewhere*/

	float head[3];          /* Orientation and length is implicit during editing */
	float tail[3];
	/* All joints are considered to have zero rotation with respect to
	 * their parents.	Therefore any rotations specified during the
	 * animation are automatically relative to the bones' rest positions*/
	int flag;
	int layer;
	
	float dist, weight;
	float xwidth, length, zwidth;  /* put them in order! transform uses this as scale */
	float ease1, ease2;
	float rad_head, rad_tail;
	float roll1, roll2;
	float curveOutX, curveOutY;
	float curveInX, curveInY;
	float scaleIn, scaleOut;
	float oldlength;        /* for envelope scaling */
	
	short segments;

	/* Used for display */
	float disp_mat[4][4];  /*  in Armature space, rest pos matrix */
	float disp_tail_mat[4][4];  /*  in Armature space, rest pos matrix */
	/* 32 == MAX_BBONE_SUBDIV */
	float disp_bbone_mat[32][4][4]; /*  in Armature space, rest pos matrix */

	/* Used to store temporary data */
	union {
		struct EditBone *ebone;
		struct Bone     *bone;
		void            *p;
		int              i;
	} temp;
} EditBone;

#define BONESEL_ROOT    (1 << 28)
#define BONESEL_TIP     (1 << 29)
#define BONESEL_BONE    (1 << 30)
#define BONESEL_ANY     (BONESEL_TIP | BONESEL_ROOT | BONESEL_BONE)

#define BONESEL_NOSEL   (1u << 31u)

/* useful macros */
#define EBONE_VISIBLE(arm, ebone) ( \
	CHECK_TYPE_INLINE(arm, bArmature *), \
	CHECK_TYPE_INLINE(ebone, EditBone *), \
	(((arm)->layer & (ebone)->layer) && !((ebone)->flag & BONE_HIDDEN_A)) \
	)

#define EBONE_SELECTABLE(arm, ebone) (EBONE_VISIBLE(arm, ebone) && !(ebone->flag & BONE_UNSELECTABLE))

#define EBONE_EDITABLE(ebone) ( \
	CHECK_TYPE_INLINE(ebone, EditBone *), \
	(((ebone)->flag & BONE_SELECTED) && !((ebone)->flag & BONE_EDITMODE_LOCKED)) \
	)

/* used in armature_select_hierarchy_exec() */
#define BONE_SELECT_PARENT  0
#define BONE_SELECT_CHILD   1

/* armature_ops.c */
void ED_operatortypes_armature(void);
void ED_operatormacros_armature(void);
void ED_keymap_armature(struct wmKeyConfig *keyconf);

/* editarmature.c */
void ED_armature_from_edit(struct bArmature *arm);
void ED_armature_to_edit(struct bArmature *arm);
void ED_armature_edit_free(struct bArmature *arm);
void ED_armature_ebone_listbase_temp_clear(struct ListBase *lb);

void ED_armature_deselect_all(struct Object *obedit);
void ED_armature_deselect_all_visible(struct Object *obedit);

<<<<<<< HEAD
int ED_do_pose_selectbuffer(struct Scene *scene, struct SceneLayer *sl, struct Base *base, unsigned int *buffer,
                            short hits, bool extend, bool deselect, bool toggle, bool do_nearest);
=======
bool ED_do_pose_selectbuffer(
        struct Scene *scene, struct Base *base, const unsigned int *buffer, short hits,
        bool extend, bool deselect, bool toggle, bool do_nearest);
>>>>>>> c0d0ef14
bool ED_armature_select_pick(struct bContext *C, const int mval[2], bool extend, bool deselect, bool toggle);
int join_armature_exec(struct bContext *C, struct wmOperator *op);
struct Bone *get_indexed_bone(struct Object *ob, int index);
float ED_rollBoneToVector(EditBone *bone, const float new_up_axis[3], const bool axis_only);
EditBone *ED_armature_bone_find_name(const ListBase *edbo, const char *name);
EditBone *ED_armature_bone_get_mirrored(const struct ListBase *edbo, EditBone *ebo);
void ED_armature_sync_selection(struct ListBase *edbo);
void ED_armature_validate_active(struct bArmature *arm);

EditBone *ED_armature_edit_bone_add_primitive(struct Object *obedit_arm, float length, bool view_aligned);
EditBone *ED_armature_edit_bone_add(struct bArmature *arm, const char *name);
void ED_armature_edit_bone_remove(struct bArmature *arm, EditBone *exBone);

bool ED_armature_ebone_is_child_recursive(EditBone *ebone_parent, EditBone *ebone_child);
EditBone *ED_armature_bone_find_shared_parent(EditBone *ebone_child[], const unsigned int ebone_child_tot);

void ED_armature_ebone_to_mat3(EditBone *ebone, float mat[3][3]);
void ED_armature_ebone_to_mat4(EditBone *ebone, float mat[4][4]);

void ED_armature_ebone_from_mat3(EditBone *ebone, float mat[3][3]);
void ED_armature_ebone_from_mat4(EditBone *ebone, float mat[4][4]);

void transform_armature_mirror_update(struct Object *obedit);
void ED_armature_origin_set(struct Scene *scene, struct Object *ob, float cursor[3], int centermode, int around);

void ED_armature_transform_bones(struct bArmature *arm, float mat[4][4]);
void ED_armature_apply_transform(struct Object *ob, float mat[4][4]);
void ED_armature_transform(struct bArmature *arm, float mat[4][4]);

#define ARM_GROUPS_NAME     1
#define ARM_GROUPS_ENVELOPE 2
#define ARM_GROUPS_AUTO     3

void create_vgroups_from_armature(struct ReportList *reports, struct Scene *scene, struct Object *ob,
                                  struct Object *par, const int mode, const bool mirror);

/* if bone is already in list, pass it as param to ignore it */
void unique_editbone_name(struct ListBase *ebones, char *name, EditBone *bone);
void ED_armature_bone_rename(struct bArmature *arm, const char *oldnamep, const char *newnamep);
void ED_armature_bones_flip_names(struct bArmature *arm, struct ListBase *bones_names);

void undo_push_armature(struct bContext *C, const char *name);

/* low level selection functions which handle */
int  ED_armature_ebone_selectflag_get(const EditBone *ebone);
void ED_armature_ebone_selectflag_set(EditBone *ebone, int flag);
void ED_armature_ebone_select_set(EditBone *ebone, bool select);
void ED_armature_ebone_selectflag_enable(EditBone *ebone, int flag);
void ED_armature_ebone_selectflag_disable(EditBone *ebone, int flag);

/* poseobject.c */
void ED_armature_exit_posemode(struct bContext *C, struct Base *base);
void ED_armature_enter_posemode(struct bContext *C, struct Base *base);
void ED_pose_de_selectall(struct Object *ob, int select_mode, const bool ignore_visibility);
void ED_pose_bone_select(struct Object *ob, struct bPoseChannel *pchan, bool select);
void ED_pose_recalculate_paths(struct Scene *scene, struct Object *ob);
struct Object *ED_pose_object_from_context(struct bContext *C);

/* sketch */

int ED_operator_sketch_mode_active_stroke(struct bContext *C);
int ED_operator_sketch_full_mode(struct bContext *C);
int ED_operator_sketch_mode(const struct bContext *C);

void BIF_convertSketch(struct bContext *C);
void BIF_deleteSketch(struct bContext *C);
void BIF_selectAllSketch(struct bContext *C, int mode); /* -1: deselect, 0: select, 1: toggle */

void  BIF_makeListTemplates(const struct bContext *C);
int   BIF_currentTemplate(const struct bContext *C);
void  BIF_freeTemplates(struct bContext *C);
void  BIF_setTemplate(struct bContext *C, int index);
int   BIF_nbJointsTemplate(const struct bContext *C);
const char *BIF_nameBoneTemplate(const struct bContext *C);

void BDR_drawSketch(const struct bContext *vc);
int BDR_drawSketchNames(struct ViewContext *vc);

/* meshlaplacian.c */
void mesh_deform_bind(struct Scene *scene,
                      struct MeshDeformModifierData *mmd,
                      struct DerivedMesh *cagedm,
                      float *vertexcos, int totvert, float cagemat[4][4]);
	
#ifdef __cplusplus
}
#endif

#endif /* __ED_ARMATURE_H__ */<|MERGE_RESOLUTION|>--- conflicted
+++ resolved
@@ -138,14 +138,9 @@
 void ED_armature_deselect_all(struct Object *obedit);
 void ED_armature_deselect_all_visible(struct Object *obedit);
 
-<<<<<<< HEAD
-int ED_do_pose_selectbuffer(struct Scene *scene, struct SceneLayer *sl, struct Base *base, unsigned int *buffer,
-                            short hits, bool extend, bool deselect, bool toggle, bool do_nearest);
-=======
 bool ED_do_pose_selectbuffer(
-        struct Scene *scene, struct Base *base, const unsigned int *buffer, short hits,
+        struct Scene *scene, struct SceneLayer *sl, struct Base *base, const unsigned int *buffer, short hits,
         bool extend, bool deselect, bool toggle, bool do_nearest);
->>>>>>> c0d0ef14
 bool ED_armature_select_pick(struct bContext *C, const int mval[2], bool extend, bool deselect, bool toggle);
 int join_armature_exec(struct bContext *C, struct wmOperator *op);
 struct Bone *get_indexed_bone(struct Object *ob, int index);
