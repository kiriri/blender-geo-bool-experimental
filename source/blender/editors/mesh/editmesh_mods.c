/**
 * $Id: 
 *
 * ***** BEGIN GPL LICENSE BLOCK *****
 *
 * This program is free software; you can redistribute it and/or
 * modify it under the terms of the GNU General Public License
 * as published by the Free Software Foundation; either version 2
 * of the License, or (at your option) any later version.
 *
 * This program is distributed in the hope that it will be useful,
 * but WITHOUT ANY WARRANTY; without even the implied warranty of
 * MERCHANTABILITY or FITNESS FOR A PARTICULAR PURPOSE.  See the
 * GNU General Public License for more details.
 *
 * You should have received a copy of the GNU General Public License
 * along with this program; if not, write to the Free Software Foundation,
 * Inc., 59 Temple Place - Suite 330, Boston, MA  02111-1307, USA.
 *
 * The Original Code is Copyright (C) 2004 Blender Foundation.
 * All rights reserved.
 *
 * The Original Code is: all of this file.
 *
 * Contributor(s): none yet.
 *
 * ***** END GPL LICENSE BLOCK *****
 */

/*

editmesh_mods.c, UI level access, no geometry changes 

*/

#include <stdlib.h>
#include <string.h>
#include <math.h>

#include "MEM_guardedalloc.h"



#include "DNA_mesh_types.h"
#include "DNA_material_types.h"
#include "DNA_meshdata_types.h"
#include "DNA_modifier_types.h"
#include "DNA_object_types.h"
#include "DNA_texture_types.h"
#include "DNA_scene_types.h"
#include "DNA_screen_types.h"
#include "DNA_space_types.h"
#include "DNA_view3d_types.h"

#include "BLI_blenlib.h"
#include "BLI_math.h"
#include "BLI_editVert.h"
#include "BLI_rand.h"

#include "BKE_context.h"
#include "BKE_displist.h"
#include "BKE_depsgraph.h"
#include "BKE_DerivedMesh.h"
#include "BKE_customdata.h"
#include "BKE_global.h"
#include "BKE_mesh.h"
#include "BKE_material.h"
#include "BKE_paint.h"
#include "BKE_texture.h"
#include "BKE_utildefines.h"
#include "BKE_report.h"

#include "IMB_imbuf_types.h"
#include "IMB_imbuf.h"

#include "RE_render_ext.h"  /* externtex */

#include "WM_api.h"
#include "WM_types.h"

#include "RNA_access.h"
#include "RNA_define.h"
#include "RNA_enum_types.h"

#include "ED_mesh.h"
#include "ED_screen.h"
#include "ED_view3d.h"
#include "bmesh.h"

#include "BIF_gl.h"
#include "BIF_glutil.h"

#include "mesh_intern.h"

#include "BLO_sys_types.h" // for intptr_t support

/* XXX */
static void waitcursor(int val) {}
static int pupmenu() {return 0;}

/* ****************************** MIRROR **************** */

void EM_cache_x_mirror_vert(struct Object *ob, struct EditMesh *em)
{
	EditVert *eve, *eve_mirror;

	for(eve= em->verts.first; eve; eve= eve->next) {
		eve->tmp.v= NULL;
	}

	for(eve= em->verts.first; eve; eve= eve->next) {
		if(eve->tmp.v==NULL) {
			eve_mirror = editmesh_get_x_mirror_vert(ob, em, eve->co);
			if(eve_mirror) {
				eve->tmp.v= eve_mirror;
				eve_mirror->tmp.v = eve;
			}
		}
	}
}

void EM_select_mirrored(Object *obedit, EditMesh *em, int extend)
{

	EditVert *eve;

	EM_cache_x_mirror_vert(obedit, em);

	for(eve= em->verts.first; eve; eve= eve->next) {
		if(eve->f & SELECT && eve->tmp.v) {
			eve->tmp.v->f |= SELECT;

			if(extend==FALSE)
				eve->f &= ~SELECT;

			/* remove the interference */
			eve->tmp.v->tmp.v= eve->tmp.v= NULL;
		}
	}
}

/* ****************************** SELECTION ROUTINES **************** */

unsigned int em_solidoffs=0, em_wireoffs=0, em_vertoffs=0;	/* set in drawobject.c ... for colorindices */

/* facilities for border select and circle select */
static char *selbuf= NULL;

/* opengl doesn't support concave... */
static void draw_triangulated(short mcords[][2], short tot)
{
	ListBase lb={NULL, NULL};
	DispList *dl;
	float *fp;
	int a;
	
	/* make displist */
	dl= MEM_callocN(sizeof(DispList), "poly disp");
	dl->type= DL_POLY;
	dl->parts= 1;
	dl->nr= tot;
	dl->verts= fp=  MEM_callocN(tot*3*sizeof(float), "poly verts");
	BLI_addtail(&lb, dl);
	
	for(a=0; a<tot; a++, fp+=3) {
		fp[0]= (float)mcords[a][0];
		fp[1]= (float)mcords[a][1];
	}
	
	/* do the fill */
	filldisplist(&lb, &lb);

	/* do the draw */
	dl= lb.first;	/* filldisplist adds in head of list */
	if(dl->type==DL_INDEX3) {
		int *index;
		
		a= dl->parts;
		fp= dl->verts;
		index= dl->index;
		glBegin(GL_TRIANGLES);
		while(a--) {
			glVertex3fv(fp+3*index[0]);
			glVertex3fv(fp+3*index[1]);
			glVertex3fv(fp+3*index[2]);
			index+= 3;
		}
		glEnd();
	}
	
	freedisplist(&lb);
}


/* reads rect, and builds selection array for quick lookup */
/* returns if all is OK */
int EM_init_backbuf_border(ViewContext *vc, short xmin, short ymin, short xmax, short ymax)
{
	struct ImBuf *buf;
	unsigned int *dr;
	int a;
	
	if(vc->obedit==NULL || vc->v3d->drawtype<OB_SOLID || (vc->v3d->flag & V3D_ZBUF_SELECT)==0) return 0;
	
	buf= view3d_read_backbuf(vc, xmin, ymin, xmax, ymax);
	if(buf==NULL) return 0;
	if(em_vertoffs==0) return 0;

	dr = buf->rect;
	
	/* build selection lookup */
	selbuf= MEM_callocN(em_vertoffs+1, "selbuf");
	
	a= (xmax-xmin+1)*(ymax-ymin+1);
	while(a--) {
		if(*dr>0 && *dr<=em_vertoffs) 
			selbuf[*dr]= 1;
		dr++;
	}
	IMB_freeImBuf(buf);
	return 1;
}

int EM_check_backbuf(unsigned int index)
{
	if(selbuf==NULL) return 1;
	if(index>0 && index<=em_vertoffs)
		return selbuf[index];
	return 0;
}

void EM_free_backbuf(void)
{
	if(selbuf) MEM_freeN(selbuf);
	selbuf= NULL;
}

/* mcords is a polygon mask
   - grab backbuffer,
   - draw with black in backbuffer, 
   - grab again and compare
   returns 'OK' 
*/
int EM_mask_init_backbuf_border(ViewContext *vc, short mcords[][2], short tot, short xmin, short ymin, short xmax, short ymax)
{
	unsigned int *dr, *drm;
	struct ImBuf *buf, *bufmask;
	int a;
	
	/* method in use for face selecting too */
	if(vc->obedit==NULL) {
		if(paint_facesel_test(vc->obact));
		else return 0;
	}
	else if(vc->v3d->drawtype<OB_SOLID || (vc->v3d->flag & V3D_ZBUF_SELECT)==0) return 0;

	buf= view3d_read_backbuf(vc, xmin, ymin, xmax, ymax);
	if(buf==NULL) return 0;
	if(em_vertoffs==0) return 0;

	dr = buf->rect;

	/* draw the mask */
	glDisable(GL_DEPTH_TEST);
	
	glColor3ub(0, 0, 0);
	
	/* yah, opengl doesn't do concave... tsk! */
	ED_region_pixelspace(vc->ar);
 	draw_triangulated(mcords, tot);	
	
	glBegin(GL_LINE_LOOP);	/* for zero sized masks, lines */
	for(a=0; a<tot; a++) glVertex2s(mcords[a][0], mcords[a][1]);
	glEnd();
	
	glFinish();	/* to be sure readpixels sees mask */
	
	/* grab mask */
	bufmask= view3d_read_backbuf(vc, xmin, ymin, xmax, ymax);
	drm = bufmask->rect;
	if(bufmask==NULL) return 0; /* only when mem alloc fails, go crash somewhere else! */
	
	/* build selection lookup */
	selbuf= MEM_callocN(em_vertoffs+1, "selbuf");
	
	a= (xmax-xmin+1)*(ymax-ymin+1);
	while(a--) {
		if(*dr>0 && *dr<=em_vertoffs && *drm==0) selbuf[*dr]= 1;
		dr++; drm++;
	}
	IMB_freeImBuf(buf);
	IMB_freeImBuf(bufmask);
	return 1;
	
}

/* circle shaped sample area */
int EM_init_backbuf_circle(ViewContext *vc, short xs, short ys, short rads)
{
	struct ImBuf *buf;
	unsigned int *dr;
	short xmin, ymin, xmax, ymax, xc, yc;
	int radsq;
	
	/* method in use for face selecting too */
	if(vc->obedit==NULL) {
		if(paint_facesel_test(vc->obact));
		else return 0;
	}
	else if(vc->v3d->drawtype<OB_SOLID || (vc->v3d->flag & V3D_ZBUF_SELECT)==0) return 0;
	
	xmin= xs-rads; xmax= xs+rads;
	ymin= ys-rads; ymax= ys+rads;
	buf= view3d_read_backbuf(vc, xmin, ymin, xmax, ymax);
	if(em_vertoffs==0) return 0;
	if(buf==NULL) return 0;

	dr = buf->rect;
	
	/* build selection lookup */
	selbuf= MEM_callocN(em_vertoffs+1, "selbuf");
	radsq= rads*rads;
	for(yc= -rads; yc<=rads; yc++) {
		for(xc= -rads; xc<=rads; xc++, dr++) {
			if(xc*xc + yc*yc < radsq) {
				if(*dr>0 && *dr<=em_vertoffs) selbuf[*dr]= 1;
			}
		}
	}

	IMB_freeImBuf(buf);
	return 1;
	
}

static unsigned int findnearestvert__backbufIndextest(void *handle, unsigned int index)
{
	EditMesh *em= (EditMesh *)handle;
	EditVert *eve = BLI_findlink(&em->verts, index-1);

	if(eve && (eve->f & SELECT)) return 0;
	return 1; 
}
/* ******************************************* */

int mesh_layers_menu_charlen(CustomData *data, int type)
{
 	int i, len = 0;
	/* see if there is a duplicate */
	for(i=0; i<data->totlayer; i++) {
		if((&data->layers[i])->type == type) {
			/* we could count the chars here but we'll just assumeme each
			 * is 32 chars with some room for the menu text - 40 should be fine */
			len+=40; 
		}
	}
	return len;
}

/* this function adds menu text into an existing string.
 * this string's size should be allocated with mesh_layers_menu_charlen */
void mesh_layers_menu_concat(CustomData *data, int type, char *str) 
{
	int i, count = 0;
	char *str_pt = str;
	CustomDataLayer *layer;
	
	/* see if there is a duplicate */
	for(i=0; i<data->totlayer; i++) {
		layer = &data->layers[i];
		if(layer->type == type) {
			str_pt += sprintf(str_pt, "%s%%x%d|", layer->name, count);
			count++;
		}
	}
}

int mesh_layers_menu(CustomData *data, int type) {
	int ret;
	char *str_pt, *str;
	
	str_pt = str = MEM_mallocN(mesh_layers_menu_charlen(data, type) + 18, "layer menu");
	str[0] = '\0';
	
	str_pt += sprintf(str_pt, "Layers%%t|");
	
	mesh_layers_menu_concat(data, type, str_pt);
	
	ret = pupmenu(str);
	MEM_freeN(str);
	return ret;
}

void EM_mesh_copy_edge(EditMesh *em, short type) 
{
	EditSelection *ese;
	short change=0;
	
	EditEdge *eed, *eed_act;
	float vec[3], vec_mid[3], eed_len, eed_len_act;
	
	if (!em) return;
	
	ese = em->selected.last;
	if (!ese) return;
	
	eed_act = (EditEdge*)ese->data;
	
	switch (type) {
	case 1: /* copy crease */
		for(eed=em->edges.first; eed; eed=eed->next) {
			if (eed->f & SELECT && eed != eed_act && eed->crease != eed_act->crease) {
				eed->crease = eed_act->crease;
				change = 1;
			}
		}
		break;
	case 2: /* copy bevel weight */
		for(eed=em->edges.first; eed; eed=eed->next) {
			if (eed->f & SELECT && eed != eed_act && eed->bweight != eed_act->bweight) {
				eed->bweight = eed_act->bweight;
				change = 1;
			}
		}
		break;

	case 3: /* copy length */
		eed_len_act = len_v3v3(eed_act->v1->co, eed_act->v2->co);
		for(eed=em->edges.first; eed; eed=eed->next) {
			if (eed->f & SELECT && eed != eed_act) {

				eed_len = len_v3v3(eed->v1->co, eed->v2->co);

				if (eed_len == eed_len_act) continue;
				/* if this edge is zero length we cont do anything with it*/
				if (eed_len == 0.0f) continue;
				if (eed_len_act == 0.0f) {
					add_v3_v3v3(vec_mid, eed->v1->co, eed->v2->co);
					mul_v3_fl(vec_mid, 0.5);
					VECCOPY(eed->v1->co, vec_mid);
					VECCOPY(eed->v2->co, vec_mid);
				} else {
					/* copy the edge length */
					add_v3_v3v3(vec_mid, eed->v1->co, eed->v2->co);
					mul_v3_fl(vec_mid, 0.5);

					/* SCALE 1 */
					sub_v3_v3v3(vec, eed->v1->co, vec_mid);
					mul_v3_fl(vec, eed_len_act/eed_len);
					add_v3_v3v3(eed->v1->co, vec, vec_mid);

					/* SCALE 2 */
					sub_v3_v3v3(vec, eed->v2->co, vec_mid);
					mul_v3_fl(vec, eed_len_act/eed_len);
					add_v3_v3v3(eed->v2->co, vec, vec_mid);
				}
				change = 1;
			}
		}

		if (change)
			recalc_editnormals(em);

		break;
	}
	
	if (change) {
//		DAG_id_flush_update(obedit->data, OB_RECALC_DATA);
		
	}
}

void EM_mesh_copy_face(EditMesh *em, wmOperator *op, short type)
{
	short change=0;
	
	EditFace *efa, *efa_act;
	MTFace *tf, *tf_act = NULL;
	MCol *mcol, *mcol_act = NULL;
	if (!em) return;
	efa_act = EM_get_actFace(em, 0);
	
	if (!efa_act) return;
	
	tf_act =	CustomData_em_get(&em->fdata, efa_act->data, CD_MTFACE);
	mcol_act =	CustomData_em_get(&em->fdata, efa_act->data, CD_MCOL);
	
	switch (type) {
	case 1: /* copy material */
		for(efa=em->faces.first; efa; efa=efa->next) {
			if (efa->f & SELECT && efa->mat_nr != efa_act->mat_nr) {
				efa->mat_nr = efa_act->mat_nr;
				change = 1;
			}
		}
		break;
	case 2:	/* copy image */
		if (!tf_act) {
			BKE_report(op->reports, RPT_ERROR, "Mesh has no uv/image layers.");
			return;
		}
		for(efa=em->faces.first; efa; efa=efa->next) {
			if (efa->f & SELECT && efa != efa_act) {
				tf = CustomData_em_get(&em->fdata, efa->data, CD_MTFACE);
				if (tf_act->tpage) {
					tf->tpage = tf_act->tpage;
					tf->mode |= TF_TEX;
				} else {
					tf->tpage = NULL;
					tf->mode &= ~TF_TEX;
				}
				tf->tile= tf_act->tile;
				change = 1;
			}
		}
		break;

	case 3: /* copy UV's */
		if (!tf_act) {
			BKE_report(op->reports, RPT_ERROR, "Mesh has no uv/image layers.");
			return;
		}
		for(efa=em->faces.first; efa; efa=efa->next) {
			if (efa->f & SELECT && efa != efa_act) {
				tf = CustomData_em_get(&em->fdata, efa->data, CD_MTFACE);
				memcpy(tf->uv, tf_act->uv, sizeof(tf->uv));
				change = 1;
			}
		}
		break;
	case 4: /* mode's */
		if (!tf_act) {
			BKE_report(op->reports, RPT_ERROR, "Mesh has no uv/image layers.");
			return;
		}
		for(efa=em->faces.first; efa; efa=efa->next) {
			if (efa->f & SELECT && efa != efa_act) {
				tf = CustomData_em_get(&em->fdata, efa->data, CD_MTFACE);
				tf->mode= tf_act->mode;
				change = 1;
			}
		}
		break;
	case 5: /* copy transp's */
		if (!tf_act) {
			BKE_report(op->reports, RPT_ERROR, "Mesh has no uv/image layers.");
			return;
		}
		for(efa=em->faces.first; efa; efa=efa->next) {
			if (efa->f & SELECT && efa != efa_act) {
				tf = CustomData_em_get(&em->fdata, efa->data, CD_MTFACE);
				tf->transp= tf_act->transp;
				change = 1;
			}
		}
		break;

	case 6: /* copy vcols's */
		if (!mcol_act) {
			BKE_report(op->reports, RPT_ERROR, "Mesh has no color layers.");
			return;
		} else {
			/* guess the 4th color if needs be */
			float val =- 1;

			if (!efa_act->v4) {
				/* guess the othe vale, we may need to use it
				 * 
				 * Modifying the 4th value of the mcol is ok here since its not seen
				 * on a triangle
				 * */
				val = ((float)(mcol_act->r +  (mcol_act+1)->r + (mcol_act+2)->r)) / 3; CLAMP(val, 0, 255);
				(mcol_act+3)->r = (char)val;

				val = ((float)(mcol_act->g +  (mcol_act+1)->g + (mcol_act+2)->g)) / 3; CLAMP(val, 0, 255);
				(mcol_act+3)->g = (char)val;

				val = ((float)(mcol_act->b +  (mcol_act+1)->b + (mcol_act+2)->b)) / 3; CLAMP(val, 0, 255);
				(mcol_act+3)->b = (char)val;
			} 


			for(efa=em->faces.first; efa; efa=efa->next) {
				if (efa->f & SELECT && efa != efa_act) {
					/* TODO - make copy from tri to quad guess the 4th vert */
					mcol = CustomData_em_get(&em->fdata, efa->data, CD_MCOL);
					memcpy(mcol, mcol_act, sizeof(MCol)*4);	
					change = 1;
				}
			}
		}
		break;
	}
	
	if (change) {
//		DAG_id_flush_update(obedit->data, OB_RECALC_DATA);
		
	}
}


void EM_mesh_copy_face_layer(EditMesh *em, wmOperator *op, short type) 
{
	short change=0;
	
	EditFace *efa;
	MTFace *tf, *tf_from;
	MCol *mcol, *mcol_from;
	
	if (!em) return;
	
	switch(type) {
	case 7:
	case 8:
	case 9:
		if (CustomData_number_of_layers(&em->fdata, CD_MTFACE)<2) {
			BKE_report(op->reports, RPT_ERROR, "mesh does not have multiple uv/image layers");
			return;
		} else {
			int layer_orig_idx, layer_idx;

			layer_idx = mesh_layers_menu(&em->fdata, CD_MTFACE);
			if (layer_idx<0) return;

			/* warning, have not updated mesh pointers however this is not needed since we swicth back */
			layer_orig_idx = CustomData_get_active_layer(&em->fdata, CD_MTFACE);
			if (layer_idx==layer_orig_idx)
				return;

			/* get the tfaces */
			CustomData_set_layer_active(&em->fdata, CD_MTFACE, (int)layer_idx);
			/* store the tfaces in our temp */
			for(efa=em->faces.first; efa; efa=efa->next) {
				if (efa->f & SELECT) {
					efa->tmp.p = CustomData_em_get(&em->fdata, efa->data, CD_MTFACE);
				}	
			}
			CustomData_set_layer_active(&em->fdata, CD_MTFACE, layer_orig_idx);
		}
		break;

	case 10: /* select vcol layers - make sure this stays in sync with above code */
		if (CustomData_number_of_layers(&em->fdata, CD_MCOL)<2) {
			BKE_report(op->reports, RPT_ERROR, "mesh does not have multiple color layers");
			return;
		} else {
			int layer_orig_idx, layer_idx;

			layer_idx = mesh_layers_menu(&em->fdata, CD_MCOL);
			if (layer_idx<0) return;

			/* warning, have not updated mesh pointers however this is not needed since we swicth back */
			layer_orig_idx = CustomData_get_active_layer(&em->fdata, CD_MCOL);
			if (layer_idx==layer_orig_idx)
				return;

			/* get the tfaces */
			CustomData_set_layer_active(&em->fdata, CD_MCOL, (int)layer_idx);
			/* store the tfaces in our temp */
			for(efa=em->faces.first; efa; efa=efa->next) {
				if (efa->f & SELECT) {
					efa->tmp.p = CustomData_em_get(&em->fdata, efa->data, CD_MCOL);
				}	
			}
			CustomData_set_layer_active(&em->fdata, CD_MCOL, layer_orig_idx);

		}
		break;
	}

	/* layer copy only - sanity checks done above */
	switch (type) {
	case 7: /* copy UV's only */
		for(efa=em->faces.first; efa; efa=efa->next) {
			if (efa->f & SELECT) {
				tf_from = (MTFace *)efa->tmp.p; /* not active but easier to use this way */
				tf = CustomData_em_get(&em->fdata, efa->data, CD_MTFACE);
				memcpy(tf->uv, tf_from->uv, sizeof(tf->uv));
				change = 1;
			}
		}
		break;
	case 8: /* copy image settings only */
		for(efa=em->faces.first; efa; efa=efa->next) {
			if (efa->f & SELECT) {
				tf_from = (MTFace *)efa->tmp.p; /* not active but easier to use this way */
				tf = CustomData_em_get(&em->fdata, efa->data, CD_MTFACE);
				if (tf_from->tpage) {
					tf->tpage = tf_from->tpage;
					tf->mode |= TF_TEX;
				} else {
					tf->tpage = NULL;
					tf->mode &= ~TF_TEX;
				}
				tf->tile= tf_from->tile;
				change = 1;
			}
		}
		break;
	case 9: /* copy all tface info */
		for(efa=em->faces.first; efa; efa=efa->next) {
			if (efa->f & SELECT) {
				tf_from = (MTFace *)efa->tmp.p; /* not active but easier to use this way */
				tf = CustomData_em_get(&em->fdata, efa->data, CD_MTFACE);
				memcpy(tf->uv, ((MTFace *)efa->tmp.p)->uv, sizeof(tf->uv));
				tf->tpage = tf_from->tpage;
				tf->mode = tf_from->mode;
				tf->transp = tf_from->transp;
				change = 1;
			}
		}
		break;
	case 10:
		for(efa=em->faces.first; efa; efa=efa->next) {
			if (efa->f & SELECT) {
				mcol_from = (MCol *)efa->tmp.p; 
				mcol = CustomData_em_get(&em->fdata, efa->data, CD_MCOL);
				memcpy(mcol, mcol_from, sizeof(MCol)*4);	
				change = 1;
			}
		}
		break;
	}

	if (change) {
//		DAG_id_flush_update(obedit->data, OB_RECALC_DATA);
		
	}
}


/* ctrl+c in mesh editmode */
void mesh_copy_menu(EditMesh *em, wmOperator *op)
{
	EditSelection *ese;
	int ret;
	if (!em) return;
	
	ese = em->selected.last;
	
	/* Faces can have a NULL ese, so dont return on a NULL ese here */
	
	if(ese && ese->type == EDITVERT) {
		/* EditVert *ev, *ev_act = (EditVert*)ese->data;
		ret= pupmenu(""); */
	} else if(ese && ese->type == EDITEDGE) {
		ret= pupmenu("Copy Active Edge to Selected%t|Crease%x1|Bevel Weight%x2|Length%x3");
		if (ret<1) return;
		
		EM_mesh_copy_edge(em, ret);
		
	} else if(ese==NULL || ese->type == EDITFACE) {
		ret= pupmenu(
			"Copy Face Selected%t|"
			"Active Material%x1|Active Image%x2|Active UV Coords%x3|"
			"Active Mode%x4|Active Transp%x5|Active Vertex Colors%x6|%l|"

			"TexFace UVs from layer%x7|"
			"TexFace Images from layer%x8|"
			"TexFace All from layer%x9|"
			"Vertex Colors from layer%x10");
		if (ret<1) return;
		
		if (ret<=6) {
			EM_mesh_copy_face(em, op, ret);
		} else {
			EM_mesh_copy_face_layer(em, op, ret);
		}
	}
}

/* ****************  LOOP SELECTS *************** */

#if 0
/* selects quads in loop direction of indicated edge */
/* only flush over edges with valence <= 2 */
void faceloop_select(EditMesh *em, EditEdge *startedge, int select)
{
	EditEdge *eed;
	EditFace *efa;
	int looking= 1;
	
	/* in eed->f1 we put the valence (amount of faces in edge) */
	/* in eed->f2 we put tagged flag as correct loop */
	/* in efa->f1 we put tagged flag as correct to select */

	for(eed= em->edges.first; eed; eed= eed->next) {
		eed->f1= 0;
		eed->f2= 0;
	}
	for(efa= em->faces.first; efa; efa= efa->next) {
		efa->f1= 0;
		if(efa->h==0) {
			efa->e1->f1++;
			efa->e2->f1++;
			efa->e3->f1++;
			if(efa->e4) efa->e4->f1++;
		}
	}
	
	/* tag startedge OK*/
	startedge->f2= 1;
	
	while(looking) {
		looking= 0;
		
		for(efa= em->faces.first; efa; efa= efa->next) {
			if(efa->h==0 && efa->e4 && efa->f1==0) {	/* not done quad */
				if(efa->e1->f1<=2 && efa->e2->f1<=2 && efa->e3->f1<=2 && efa->e4->f1<=2) { /* valence ok */

					/* if edge tagged, select opposing edge and mark face ok */
					if(efa->e1->f2) {
						efa->e3->f2= 1;
						efa->f1= 1;
						looking= 1;
					}
					else if(efa->e2->f2) {
						efa->e4->f2= 1;
						efa->f1= 1;
						looking= 1;
					}
					if(efa->e3->f2) {
						efa->e1->f2= 1;
						efa->f1= 1;
						looking= 1;
					}
					if(efa->e4->f2) {
						efa->e2->f2= 1;
						efa->f1= 1;
						looking= 1;
					}
				}
			}
		}
	}
	
	/* (de)select the faces */
	if(select!=2) {
		for(efa= em->faces.first; efa; efa= efa->next) {
			if(efa->f1) EM_select_face(efa, select);
		}
	}
}
#endif


/* helper for edgeloop_select, checks for eed->f2 tag in faces */
static int edge_not_in_tagged_face(EditMesh *em, EditEdge *eed)
{
	EditFace *efa;
	
	for(efa= em->faces.first; efa; efa= efa->next) {
		if(efa->h==0) {
			if(efa->e1==eed || efa->e2==eed || efa->e3==eed || efa->e4==eed) {	/* edge is in face */
				if(efa->e1->f2 || efa->e2->f2 || efa->e3->f2 || (efa->e4 && efa->e4->f2)) {	/* face is tagged */
					return 0;
				}
			}
		}
	}
	return 1;
}

/* selects or deselects edges that:
- if edges has 2 faces:
	- has vertices with valence of 4
	- not shares face with previous edge
- if edge has 1 face:
	- has vertices with valence 4
	- not shares face with previous edge
	- but also only 1 face
- if edge no face:
	- has vertices with valence 2
*/
static void edgeloop_select(EditMesh *em, EditEdge *starteed, int select)
{
	EditVert *eve;
	EditEdge *eed;
	EditFace *efa;
	int looking= 1;
	
	/* in f1 we put the valence (amount of edges in a vertex, or faces in edge) */
	/* in eed->f2 and efa->f1 we put tagged flag as correct loop */
	for(eve= em->verts.first; eve; eve= eve->next) {
		eve->f1= 0;
		eve->f2= 0;
	}
	for(eed= em->edges.first; eed; eed= eed->next) {
		eed->f1= 0;
		eed->f2= 0;
		if((eed->h & 1)==0) {	/* fgon edges add to valence too */
			eed->v1->f1++; eed->v2->f1++;
		}
	}
	for(efa= em->faces.first; efa; efa= efa->next) {
		efa->f1= 0;
		if(efa->h==0) {
			efa->e1->f1++;
			efa->e2->f1++;
			efa->e3->f1++;
			if(efa->e4) efa->e4->f1++;
		}
	}
	
	/* looped edges & vertices get tagged f2 */
	starteed->f2= 1;
	if(starteed->v1->f1<5) starteed->v1->f2= 1;
	if(starteed->v2->f1<5) starteed->v2->f2= 1;
	/* sorry, first edge isnt even ok */
	if(starteed->v1->f2==0 && starteed->v2->f2==0) looking= 0;
	
	while(looking) {
		looking= 0;
		
		/* find correct valence edges which are not tagged yet, but connect to tagged one */
		for(eed= em->edges.first; eed; eed= eed->next) {
			if(eed->h==0 && eed->f2==0) { /* edge not hidden, not tagged */
				if( (eed->v1->f1<5 && eed->v1->f2) || (eed->v2->f1<5 && eed->v2->f2)) { /* valence of vertex OK, and is tagged */
					/* new edge is not allowed to be in face with tagged edge */
					if(edge_not_in_tagged_face(em, eed)) {
						if(eed->f1==starteed->f1) {	/* same amount of faces */
							looking= 1;
							eed->f2= 1;
							if(eed->v2->f1<5) eed->v2->f2= 1;
							if(eed->v1->f1<5) eed->v1->f2= 1;
						}
					}
				}
			}
		}
	}
	/* and we do the select */
	for(eed= em->edges.first; eed; eed= eed->next) {
		if(eed->f2) EM_select_edge(eed, select);
	}
}

/* 
   Almostly exactly the same code as faceloop select
*/
static void edgering_select(EditMesh *em, EditEdge *startedge, int select)
{
	EditEdge *eed;
	EditFace *efa;
	int looking= 1;
	
	/* in eed->f1 we put the valence (amount of faces in edge) */
	/* in eed->f2 we put tagged flag as correct loop */
	/* in efa->f1 we put tagged flag as correct to select */

	for(eed= em->edges.first; eed; eed= eed->next) {
		eed->f1= 0;
		eed->f2= 0;
	}
	for(efa= em->faces.first; efa; efa= efa->next) {
		efa->f1= 0;
		if(efa->h==0) {
			efa->e1->f1++;
			efa->e2->f1++;
			efa->e3->f1++;
			if(efa->e4) efa->e4->f1++;
		}
	}
	
	/* tag startedge OK */
	startedge->f2= 1;
	
	while(looking) {
		looking= 0;
		
		for(efa= em->faces.first; efa; efa= efa->next) {
			if(efa->e4 && efa->f1==0 && !efa->h) {	/* not done quad */
				if(efa->e1->f1<=2 && efa->e2->f1<=2 && efa->e3->f1<=2 && efa->e4->f1<=2) { /* valence ok */

					/* if edge tagged, select opposing edge and mark face ok */
					if(efa->e1->f2) {
						efa->e3->f2= 1;
						efa->f1= 1;
						looking= 1;
					}
					else if(efa->e2->f2) {
						efa->e4->f2= 1;
						efa->f1= 1;
						looking= 1;
					}
					if(efa->e3->f2) {
						efa->e1->f2= 1;
						efa->f1= 1;
						looking= 1;
					}
					if(efa->e4->f2) {
						efa->e2->f2= 1;
						efa->f1= 1;
						looking= 1;
					}
				}
			}
		}
	}
	
	/* (de)select the edges */
	for(eed= em->edges.first; eed; eed= eed->next) {
    		if(eed->f2) EM_select_edge(eed, select);
	}
}

static int loop_multiselect(bContext *C, wmOperator *op)
{
	Object *obedit= CTX_data_edit_object(C);
	EditMesh *em= BKE_mesh_get_editmesh(((Mesh *)obedit->data));
	EditEdge *eed;
	EditEdge **edarray;
	int edindex, edfirstcount;
	int looptype= RNA_boolean_get(op->ptr, "ring");
	
	/* sets em->totedgesel */
	EM_nedges_selected(em);
	
	edarray = MEM_mallocN(sizeof(EditEdge*)*em->totedgesel,"edge array");
	edindex = 0;
	edfirstcount = em->totedgesel;
	
	for(eed=em->edges.first; eed; eed=eed->next){
		if(eed->f&SELECT){
			edarray[edindex] = eed;
			edindex += 1;
		}
	}
	
	if(looptype){
		for(edindex = 0; edindex < edfirstcount; edindex +=1){
			eed = edarray[edindex];
			edgering_select(em, eed,SELECT);
		}
		EM_selectmode_flush(em);
	}
	else{
		for(edindex = 0; edindex < edfirstcount; edindex +=1){
			eed = edarray[edindex];
			edgeloop_select(em, eed,SELECT);
		}
		EM_selectmode_flush(em);
	}
	MEM_freeN(edarray);
//	if (EM_texFaceCheck())
	
	WM_event_add_notifier(C, NC_GEOM|ND_SELECT, obedit->data);

	BKE_mesh_end_editmesh(obedit->data, em);
	return OPERATOR_FINISHED;	
}

/* ************************* */
/* ************************* */

/* swap is 0 or 1, if 1 it hides not selected */
void EM_hide_mesh(EditMesh *em, int swap)
{
	EditVert *eve;
	EditEdge *eed;
	EditFace *efa;
	int a;
	
	if(em==NULL) return;

	/* hide happens on least dominant select mode, and flushes up, not down! (helps preventing errors in subsurf) */
	/*  - vertex hidden, always means edge is hidden too
		- edge hidden, always means face is hidden too
		- face hidden, only set face hide
		- then only flush back down what's absolute hidden
	*/
	if(em->selectmode & SCE_SELECT_VERTEX) {
		for(eve= em->verts.first; eve; eve= eve->next) {
			if((eve->f & SELECT)!=swap) {
				eve->f &= ~SELECT;
				eve->h= 1;
			}
		}
	
		for(eed= em->edges.first; eed; eed= eed->next) {
			if(eed->v1->h || eed->v2->h) {
				eed->h |= 1;
				eed->f &= ~SELECT;
			}
		}
	
		for(efa= em->faces.first; efa; efa= efa->next) {
			if(efa->e1->h & 1 || efa->e2->h & 1 || efa->e3->h & 1 || (efa->e4 && efa->e4->h & 1)) {
				efa->h= 1;
				efa->f &= ~SELECT;
			}
		}
	}
	else if(em->selectmode & SCE_SELECT_EDGE) {

		for(eed= em->edges.first; eed; eed= eed->next) {
			if((eed->f & SELECT)!=swap) {
				eed->h |= 1;
				EM_select_edge(eed, 0);
			}
		}

		for(efa= em->faces.first; efa; efa= efa->next) {
			if(efa->e1->h & 1 || efa->e2->h & 1 || efa->e3->h & 1 || (efa->e4 && efa->e4->h & 1)) {
				efa->h= 1;
				efa->f &= ~SELECT;
			}
		}
	}
	else {

		for(efa= em->faces.first; efa; efa= efa->next) {
			if((efa->f & SELECT)!=swap) {
				efa->h= 1;
				EM_select_face(efa, 0);
			}
		}
	}
	
	/* flush down, only whats 100% hidden */
	for(eve= em->verts.first; eve; eve= eve->next) eve->f1= 0;
	for(eed= em->edges.first; eed; eed= eed->next) eed->f1= 0;
	
	if(em->selectmode & SCE_SELECT_FACE) {
		for(efa= em->faces.first; efa; efa= efa->next) {
			if(efa->h) a= 1; else a= 2;
			efa->e1->f1 |= a;
			efa->e2->f1 |= a;
			efa->e3->f1 |= a;
			if(efa->e4) efa->e4->f1 |= a;
			/* When edges are not delt with in their own loop, we need to explicitly re-selct select edges that are joined to unselected faces */
			if (swap && (em->selectmode == SCE_SELECT_FACE) && (efa->f & SELECT)) {
				EM_select_face(efa, 1);
			}
		}
	}
	
	if(em->selectmode >= SCE_SELECT_EDGE) {
		for(eed= em->edges.first; eed; eed= eed->next) {
			if(eed->f1==1) eed->h |= 1;
			if(eed->h & 1) a= 1; else a= 2;
			eed->v1->f1 |= a;
			eed->v2->f1 |= a;
		}
	}

	if(em->selectmode >= SCE_SELECT_VERTEX) {
		for(eve= em->verts.first; eve; eve= eve->next) {
			if(eve->f1==1) eve->h= 1;
		}
	}
	
	em->totedgesel= em->totfacesel= em->totvertsel= 0;
//	if(EM_texFaceCheck())

	//	DAG_id_flush_update(obedit->data, OB_RECALC_DATA);	
}

void EM_reveal_mesh(EditMesh *em)
{
	EditVert *eve;
	EditEdge *eed;
	EditFace *efa;
	
	if(em==NULL) return;

	for(eve= em->verts.first; eve; eve= eve->next) {
		if(eve->h) {
			eve->h= 0;
			eve->f |= SELECT;
		}
	}
	for(eed= em->edges.first; eed; eed= eed->next) {
		if(eed->h & 1) {
			eed->h &= ~1;
			if(em->selectmode & SCE_SELECT_VERTEX); 
			else EM_select_edge(eed, 1);
		}
	}
	for(efa= em->faces.first; efa; efa= efa->next) {
		if(efa->h) {
			efa->h= 0;
			if(em->selectmode & (SCE_SELECT_EDGE|SCE_SELECT_VERTEX)); 
			else EM_select_face(efa, 1);
		}
	}

	EM_fgon_flags(em);	/* redo flags and indices for fgons */
	EM_selectmode_flush(em);

//	if (EM_texFaceCheck())
//	DAG_id_flush_update(obedit->data, OB_RECALC_DATA);	
}

int select_by_number_vertices_exec(bContext *C, wmOperator *op)
{
	Object *obedit= CTX_data_edit_object(C);
	EditMesh *em= BKE_mesh_get_editmesh(((Mesh *)obedit->data));
	EditFace *efa;
	int numverts= RNA_enum_get(op->ptr, "type");

	/* Selects trias/qiads or isolated verts, and edges that do not have 2 neighboring
	 * faces
	 */

	/* for loose vertices/edges, we first select all, loop below will deselect */
	if(numverts==5) {
		EM_set_flag_all(em, SELECT);
	}
	else if(em->selectmode!=SCE_SELECT_FACE) {
		BKE_report(op->reports, RPT_ERROR, "Only works in face selection mode");
		return OPERATOR_CANCELLED;
	}
	
	for(efa= em->faces.first; efa; efa= efa->next) {
		if (efa->e4) {
			EM_select_face(efa, (numverts==4) );
		}
		else {
			EM_select_face(efa, (numverts==3) );
		}
	}

	WM_event_add_notifier(C, NC_GEOM|ND_SELECT, obedit->data);
	
	return OPERATOR_FINISHED;
}

void MESH_OT_select_by_number_vertices(wmOperatorType *ot)
{
	static const EnumPropertyItem type_items[]= {
		{3, "TRIANGLES", 0, "Triangles", NULL},
		{4, "QUADS", 0, "Triangles", NULL},
		{5, "OTHER", 0, "Other", NULL},
		{0, NULL, 0, NULL, NULL}};

	/* identifiers */
	ot->name= "Select by Number of Vertices";
	ot->description= "Select vertices or faces by vertex count.";
	ot->idname= "MESH_OT_select_by_number_vertices";
	
	/* api callbacks */
	ot->exec= select_by_number_vertices_exec;
	ot->poll= ED_operator_editmesh;
	
	/* flags */
	ot->flag= OPTYPE_REGISTER|OPTYPE_UNDO;
	
	/* props */
	RNA_def_enum(ot->srna, "type", type_items, 3, "Type", "Type of elements to select.");
}


int select_mirror_exec(bContext *C, wmOperator *op)
{
	Object *obedit= CTX_data_edit_object(C);
	EditMesh *em= BKE_mesh_get_editmesh(((Mesh *)obedit->data));

	int extend= RNA_boolean_get(op->ptr, "extend");

	EM_select_mirrored(obedit, em, extend);

	WM_event_add_notifier(C, NC_GEOM|ND_SELECT, obedit->data);

	return OPERATOR_FINISHED;
}

void MESH_OT_select_mirror(wmOperatorType *ot)
{
	/* identifiers */
	ot->name= "Select Mirror";
	ot->description= "Select mesh items at mirrored locations.";
	ot->idname= "MESH_OT_select_mirror";

	/* api callbacks */
	ot->exec= select_mirror_exec;
	ot->poll= ED_operator_editmesh;

	/* flags */
	ot->flag= OPTYPE_REGISTER|OPTYPE_UNDO;

	/* props */
	RNA_def_boolean(ot->srna, "extend", 0, "Extend", "Extend the existing selection");
}

static int select_sharp_edges_exec(bContext *C, wmOperator *op)
{
	/* Find edges that have exactly two neighboring faces,
	* check the angle between those faces, and if angle is
	* small enough, select the edge
	*/
	Object *obedit= CTX_data_edit_object(C);
	EditMesh *em= BKE_mesh_get_editmesh(((Mesh *)obedit->data));
	EditEdge *eed;
	EditFace *efa;
	EditFace **efa1;
	EditFace **efa2;
	intptr_t edgecount = 0, i = 0;
	float sharpness, fsharpness;
	
	/* 'standard' behaviour - check if selected, then apply relevant selection */
	
	if(em->selectmode==SCE_SELECT_FACE) {
		BKE_report(op->reports, RPT_ERROR, "Doesn't work in face selection mode");
		BKE_mesh_end_editmesh(obedit->data, em);
		return OPERATOR_CANCELLED;
	}

	sharpness= RNA_float_get(op->ptr, "sharpness");
	fsharpness = ((180.0 - sharpness) * M_PI) / 180.0;

	/* count edges, use tmp.l  */
	eed= em->edges.first;
	while(eed) {
		edgecount++;
		eed->tmp.l = i;
		eed= eed->next;
		++i;
	}

	/* for each edge, we want a pointer to two adjacent faces */
	efa1 = MEM_callocN(edgecount*sizeof(EditFace *), 
					   "pairs of edit face pointers");
	efa2 = MEM_callocN(edgecount*sizeof(EditFace *), 
					   "pairs of edit face pointers");

#define face_table_edge(eed) { \
		i = eed->tmp.l; \
		if (i != -1) { \
			if (efa1[i]) { \
				if (efa2[i]) { \
					/* invalidate, edge has more than two neighbors */ \
					eed->tmp.l = -1; \
				} \
				else { \
					efa2[i] = efa; \
				} \
			} \
			else { \
				efa1[i] = efa; \
			} \
		} \
	}

	/* find the adjacent faces of each edge, we want only two */
	efa= em->faces.first;
	while(efa) {
		face_table_edge(efa->e1);
		face_table_edge(efa->e2);
		face_table_edge(efa->e3);
		if (efa->e4) {
			face_table_edge(efa->e4);
		}
		efa= efa->next;
	}

#undef face_table_edge

	eed = em->edges.first;
	while(eed) {
		i = eed->tmp.l;
		if (i != -1) { 
			/* edge has two or less neighboring faces */
			if ( (efa1[i]) && (efa2[i]) ) { 
				/* edge has exactly two neighboring faces, check angle */
				float angle;
				angle = saacos(efa1[i]->n[0]*efa2[i]->n[0] +
							   efa1[i]->n[1]*efa2[i]->n[1] +
							   efa1[i]->n[2]*efa2[i]->n[2]);
				if (fabs(angle) >= fsharpness)
					EM_select_edge(eed, 1);
			}
		}

		eed= eed->next;
	}

	MEM_freeN(efa1);
	MEM_freeN(efa2);

//	if (EM_texFaceCheck())
	
	WM_event_add_notifier(C, NC_GEOM|ND_SELECT, obedit->data); //TODO is this needed ?

	BKE_mesh_end_editmesh(obedit->data, em);
	return OPERATOR_FINISHED;	
}

void MESH_OT_edges_select_sharp(wmOperatorType *ot)
{
	/* identifiers */
	ot->name= "Select Sharp Edges";
	ot->description= "Marked selected edges as sharp.";
	ot->idname= "MESH_OT_edges_select_sharp";
	
	/* api callbacks */
	ot->exec= select_sharp_edges_exec;
	ot->poll= ED_operator_editmesh;
	
	/* flags */
	ot->flag= OPTYPE_REGISTER|OPTYPE_UNDO;
	
	/* props */
	RNA_def_float(ot->srna, "sharpness", 0.01f, 0.0f, FLT_MAX, "sharpness", "", 0.0f, 180.0f);
}


static void select_linked_flat_faces(EditMesh *em, wmOperator *op, float sharpness)
{
	/* Find faces that are linked to selected faces that are 
	 * relatively flat (angle between faces is higher than
	 * specified angle)
	 */
	EditEdge *eed;
	EditFace *efa;
	EditFace **efa1;
	EditFace **efa2;
	intptr_t edgecount = 0, i, faceselcount=0, faceselcountold=0;
	float fsharpness;
	
	if(em->selectmode!=SCE_SELECT_FACE) {
		BKE_report(op->reports, RPT_ERROR, "Only works in face selection mode");
		return;
	}

	fsharpness = ((180.0 - sharpness) * M_PI) / 180.0;

	i=0;
	/* count edges, use tmp.l */
	eed= em->edges.first;
	while(eed) {
		edgecount++;
		eed->tmp.l = i;
		eed= eed->next;
		++i;
	}

	/* for each edge, we want a pointer to two adjacent faces */
	efa1 = MEM_callocN(edgecount*sizeof(EditFace *), 
					   "pairs of edit face pointers");
	efa2 = MEM_callocN(edgecount*sizeof(EditFace *), 
					   "pairs of edit face pointers");

#define face_table_edge(eed) { \
		i = eed->tmp.l; \
		if (i != -1) { \
			if (efa1[i]) { \
				if (efa2[i]) { \
					/* invalidate, edge has more than two neighbors */ \
					eed->tmp.l = -1; \
				} \
				else { \
					efa2[i] = efa; \
				} \
			} \
			else { \
				efa1[i] = efa; \
			} \
		} \
	}

	/* find the adjacent faces of each edge, we want only two */
	efa= em->faces.first;
	while(efa) {
		face_table_edge(efa->e1);
		face_table_edge(efa->e2);
		face_table_edge(efa->e3);
		if (efa->e4) {
			face_table_edge(efa->e4);
		}

		/* while were at it, count the selected faces */
		if (efa->f & SELECT) ++faceselcount;

		efa= efa->next;
	}

#undef face_table_edge

	eed= em->edges.first;
	while(eed) {
		i = eed->tmp.l;
		if (i != -1) { 
			/* edge has two or less neighboring faces */
			if ( (efa1[i]) && (efa2[i]) ) { 
				/* edge has exactly two neighboring faces, check angle */
				float angle;
				angle = saacos(efa1[i]->n[0]*efa2[i]->n[0] +
							   efa1[i]->n[1]*efa2[i]->n[1] +
							   efa1[i]->n[2]*efa2[i]->n[2]);
				/* invalidate: edge too sharp */
				if (fabs(angle) >= fsharpness)
					eed->tmp.l = -1;
			}
			else {
				/* invalidate: less than two neighbors */
				eed->tmp.l = -1;
			}
		}

		eed= eed->next;
	}

#define select_flat_neighbor(eed) { \
				i = eed->tmp.l; \
				if (i!=-1) { \
					if (! (efa1[i]->f & SELECT) ) { \
						EM_select_face(efa1[i], 1); \
						++faceselcount; \
					} \
					if (! (efa2[i]->f & SELECT) ) { \
						EM_select_face(efa2[i], 1); \
						++faceselcount; \
					} \
				} \
	}

	while (faceselcount != faceselcountold) {
		faceselcountold = faceselcount;

		efa= em->faces.first;
		while(efa) {
			if (efa->f & SELECT) {
				select_flat_neighbor(efa->e1);
				select_flat_neighbor(efa->e2);
				select_flat_neighbor(efa->e3);
				if (efa->e4) {
					select_flat_neighbor(efa->e4);
				}
			}
			efa= efa->next;
		}
	}

#undef select_flat_neighbor

	MEM_freeN(efa1);
	MEM_freeN(efa2);

//	if (EM_texFaceCheck())

}

static int select_linked_flat_faces_exec(bContext *C, wmOperator *op)
{
	Object *obedit= CTX_data_edit_object(C);
	EditMesh *em= BKE_mesh_get_editmesh(((Mesh *)obedit->data));
	
	select_linked_flat_faces(em, op, RNA_float_get(op->ptr, "sharpness"));
	
	WM_event_add_notifier(C, NC_GEOM|ND_SELECT, obedit->data);

	BKE_mesh_end_editmesh(obedit->data, em);
	return OPERATOR_FINISHED;	
}

void MESH_OT_faces_select_linked_flat(wmOperatorType *ot)
{
	/* identifiers */
	ot->name= "Select Linked Flat Faces";
	ot->description= "Select linked faces by angle.";
	ot->idname= "MESH_OT_faces_select_linked_flat";
	
	/* api callbacks */
	ot->exec= select_linked_flat_faces_exec;
	ot->poll= ED_operator_editmesh;
	
	/* flags */
	ot->flag= OPTYPE_REGISTER|OPTYPE_UNDO;
	
	/* props */
	RNA_def_float(ot->srna, "sharpness", 0.0f, 0.0f, FLT_MAX, "sharpness", "", 0.0f, 180.0f);
}

void select_non_manifold(EditMesh *em, wmOperator *op )
{
	EditVert *eve;
	EditEdge *eed;
	EditFace *efa;

	/* Selects isolated verts, and edges that do not have 2 neighboring
	 * faces
	 */
	
	if(em->selectmode==SCE_SELECT_FACE) {
		BKE_report(op->reports, RPT_ERROR, "Doesn't work in face selection mode");
		return;
	}

	eve= em->verts.first;
	while(eve) {
		/* this will count how many edges are connected
		 * to this vert */
		eve->f1= 0;
		eve= eve->next;
	}

	eed= em->edges.first;
	while(eed) {
		/* this will count how many faces are connected to
		 * this edge */
		eed->f1= 0;
		/* increase edge count for verts */
		++eed->v1->f1;
		++eed->v2->f1;
		eed= eed->next;
	}

	efa= em->faces.first;
	while(efa) {
		/* increase face count for edges */
		++efa->e1->f1;
		++efa->e2->f1;
		++efa->e3->f1;
		if (efa->e4)
			++efa->e4->f1;			
		efa= efa->next;
	}

	/* select verts that are attached to an edge that does not
	 * have 2 neighboring faces */
	eed= em->edges.first;
	while(eed) {
		if (eed->h==0 && eed->f1 != 2) {
			EM_select_edge(eed, 1);
		}
		eed= eed->next;
	}

	/* select isolated verts */
	if(em->selectmode & SCE_SELECT_VERTEX) {
		eve= em->verts.first;
		while(eve) {
			if (eve->f1 == 0) {
				if (!eve->h) eve->f |= SELECT;
			}
			eve= eve->next;
		}
	}

//	if (EM_texFaceCheck())

}

static int select_non_manifold_exec(bContext *C, wmOperator *op)
{
	Object *obedit= CTX_data_edit_object(C);
	EditMesh *em= BKE_mesh_get_editmesh(((Mesh *)obedit->data));
	
	select_non_manifold(em, op);
	
	WM_event_add_notifier(C, NC_GEOM|ND_SELECT, obedit->data);

	BKE_mesh_end_editmesh(obedit->data, em);
	return OPERATOR_FINISHED;	
}

void MESH_OT_select_non_manifold(wmOperatorType *ot)
{
	/* identifiers */
	ot->name= "Select Non Manifold";
	ot->description= "Select all non-manifold vertices or edges.";
	ot->idname= "MESH_OT_select_non_manifold";
	
	/* api callbacks */
	ot->exec= select_non_manifold_exec;
	ot->poll= ED_operator_editmesh;
	
	/* flags */
	ot->flag= OPTYPE_REGISTER|OPTYPE_UNDO;
}

static int bmesh_test_exec(bContext *C, wmOperator *op)
{
	return OPERATOR_CANCELLED;
}
/* ******************** (de)select all operator **************** */

void EM_toggle_select_all(EditMesh *em) /* exported for UV */
{
	if(EM_nvertices_selected(em))
		EM_clear_flag_all(em, SELECT);
	else 
		EM_set_flag_all(em, SELECT);
}

void EM_select_all(EditMesh *em)
{
	EM_set_flag_all(em, SELECT);
}

void MESH_OT_bmesh_test(wmOperatorType *ot)
{
	/* identifiers */
	ot->name= "bmesh test op";
	ot->idname= "MESH_OT_bmesh_test";
	
	/* api callbacks */
	ot->exec= bmesh_test_exec;
	ot->poll= ED_operator_editmesh;

	WM_operator_properties_select_all(ot);
}

/* ******************** **************** */
void EM_select_more(EditMesh *em)
{
	EditVert *eve;
	EditEdge *eed;
	EditFace *efa;
	
	for(eve= em->verts.first; eve; eve= eve->next) {
		if(eve->f & SELECT) eve->f1= 1;
		else eve->f1 = 0;
	}
	
	/* set f1 flags in vertices to select 'more' */
	for(eed= em->edges.first; eed; eed= eed->next) {
		if(eed->h==0) {
			if (eed->v1->f & SELECT)
				eed->v2->f1 = 1;
			if (eed->v2->f & SELECT)
				eed->v1->f1 = 1;
		}
	}

	/* new selected edges, but not in facemode */
	if(em->selectmode <= SCE_SELECT_EDGE) {
		
		for(eed= em->edges.first; eed; eed= eed->next) {
			if(eed->h==0) {
				if(eed->v1->f1 && eed->v2->f1) EM_select_edge(eed, 1);
			}
		}
	}
	/* new selected faces */
	for(efa= em->faces.first; efa; efa= efa->next) {
		if(efa->h==0) {
			if(efa->v1->f1 && efa->v2->f1 && efa->v3->f1 && (efa->v4==NULL || efa->v4->f1)) 
				EM_select_face(efa, 1);
		}
	}
}

void EM_select_less(EditMesh *em)
{
	EditEdge *eed;
	EditFace *efa;

	if(em->selectmode <= SCE_SELECT_EDGE) {
		/* eed->f1 == 1:  edge with a selected and deselected vert */ 

		for(eed= em->edges.first; eed; eed= eed->next) {
			eed->f1= 0;
			if(eed->h==0) {
				
				if ( !(eed->v1->f & SELECT) && (eed->v2->f & SELECT) ) 
					eed->f1= 1;
				if ( (eed->v1->f & SELECT) && !(eed->v2->f & SELECT) ) 
					eed->f1= 1;
			}
		}
		
		/* deselect edges with flag set */
		for(eed= em->edges.first; eed; eed= eed->next) {
			if (eed->h==0 && eed->f1 == 1) {
				EM_select_edge(eed, 0);
			}
		}
		EM_deselect_flush(em);
		
	}
	else {
		/* deselect faces with 1 or more deselect edges */
		/* eed->f1 == mixed selection edge */
		for(eed= em->edges.first; eed; eed= eed->next) eed->f1= 0;

		for(efa= em->faces.first; efa; efa= efa->next) {
			if(efa->h==0) {
				if(efa->f & SELECT) {
					efa->e1->f1 |= 1;
					efa->e2->f1 |= 1;
					efa->e3->f1 |= 1;
					if(efa->e4) efa->e4->f1 |= 1;
				}
				else {
					efa->e1->f1 |= 2;
					efa->e2->f1 |= 2;
					efa->e3->f1 |= 2;
					if(efa->e4) efa->e4->f1 |= 2;
				}
			}
		}
		for(efa= em->faces.first; efa; efa= efa->next) {
			if(efa->h==0) {
				if(efa->e1->f1==3 || efa->e2->f1==3 || efa->e3->f1==3 || (efa->e4 && efa->e4->f1==3)) { 
					EM_select_face(efa, 0);
				}
			}
		}
		EM_selectmode_flush(em);
		
	}
}

static void selectrandom_mesh(EditMesh *em, float randfac) /* randomly selects a user-set % of vertices/edges/faces */
{
#if 0
	EditVert *eve;
	EditEdge *eed;
	EditFace *efa;

	BLI_srand( BLI_rand() ); /* random seed */
	
	if(em->selectmode & SCE_SELECT_VERTEX) {
		for(eve= em->verts.first; eve; eve= eve->next) {
			if(eve->h==0) {
				if (BLI_frand() < randfac) 
					eve->f |= SELECT;
			}
		}
		EM_selectmode_flush(em);
	}
	else if(em->selectmode & SCE_SELECT_EDGE) {
		for(eed= em->edges.first; eed; eed= eed->next) {
			if(eed->h==0) {
				if (BLI_frand() < randfac) 
					EM_select_edge(eed, 1);
			}
		}
		EM_selectmode_flush(em);
	}
	else {
		for(efa= em->faces.first; efa; efa= efa->next) {
			if(efa->h==0) {
				if (BLI_frand() < randfac) 
					EM_select_face(efa, 1);
			}
		}
		
		EM_selectmode_flush(em);
	}
//	if (EM_texFaceCheck())
#endif
}

static int mesh_select_random_exec(bContext *C, wmOperator *op)
{
#if 0
	Object *obedit= CTX_data_edit_object(C);
	EditMesh *em= BKE_mesh_get_editmesh(((Mesh *)obedit->data));
	
	if(!RNA_boolean_get(op->ptr, "extend"))
		EM_deselect_all(em);
	
	selectrandom_mesh(em, RNA_float_get(op->ptr, "percent")/100.0f);
		
	WM_event_add_notifier(C, NC_GEOM|ND_SELECT, obedit->data);
	
	BKE_mesh_end_editmesh(obedit->data, em);
#endif
	return OPERATOR_FINISHED;	
}

void MESH_OT_select_random(wmOperatorType *ot)
{
	/* identifiers */
	ot->name= "Select Random";
	ot->description= "Randomly select vertices.";
	ot->idname= "MESH_OT_select_random";

	/* api callbacks */
	ot->exec= mesh_select_random_exec;
	ot->poll= ED_operator_editmesh;

	/* flags */
	ot->flag= OPTYPE_REGISTER|OPTYPE_UNDO;
	
	/* props */
	RNA_def_float_percentage(ot->srna, "percent", 50.f, 0.0f, 100.0f, "Percent", "Percentage of elements to select randomly.", 0.f, 100.0f);
	RNA_def_boolean(ot->srna, "extend", FALSE, "Extend Selection", "Extend selection instead of deselecting everything first.");
}

void EM_select_by_material(EditMesh *em, int index) 
{
	EditFace *efa;
	
	for (efa=em->faces.first; efa; efa= efa->next) {
		if (efa->mat_nr==index) {
			EM_select_face(efa, 1);
		}
	}

	EM_selectmode_flush(em);
}

void EM_deselect_by_material(EditMesh *em, int index) 
{
	EditFace *efa;
	
	for (efa=em->faces.first; efa; efa= efa->next) {
		if (efa->mat_nr==index) {
			EM_select_face(efa, 0);
		}
	}

	EM_selectmode_flush(em);
}

/* **************** NORMALS ************** */
<<<<<<< HEAD
/* XXX value of select is messed up, it means two things */
void righthandfaces(EditMesh *em, int select)	/* makes faces righthand turning */
=======

void EM_recalc_normal_direction(EditMesh *em, int inside, int select)	/* makes faces righthand turning */
>>>>>>> 3b1585b1
{
	EditEdge *eed, *ed1, *ed2, *ed3, *ed4;
	EditFace *efa, *startvl;
	float maxx, nor[3], cent[3];
	int totsel, found, foundone, direct, turn, tria_nr;

   /* based at a select-connected to witness loose objects */

	/* count per edge the amount of faces */

	/* find the ultimate left, front, upper face (not manhattan dist!!) */
	/* also evaluate both triangle cases in quad, since these can be non-flat */

	/* put normal to the outside, and set the first direction flags in edges */

	/* then check the object, and set directions / direction-flags: but only for edges with 1 or 2 faces */
	/* this is in fact the 'select connected' */
	
	/* in case (selected) faces were not done: start over with 'find the ultimate ...' */

	waitcursor(1);
	
	eed= em->edges.first;
	while(eed) {
		eed->f2= 0;		/* edge direction */
		eed->f1= 0;		/* counter */
		eed= eed->next;
	}

	/* count faces and edges */
	totsel= 0;
	efa= em->faces.first;
	while(efa) {
		if(select==0 || (efa->f & SELECT) ) {
			efa->f1= 1;
			totsel++;
			efa->e1->f1++;
			efa->e2->f1++;
			efa->e3->f1++;
			if(efa->v4) efa->e4->f1++;
		}
		else efa->f1= 0;

		efa= efa->next;
	}

	while(totsel>0) {
		/* from the outside to the inside */

		efa= em->faces.first;
		startvl= NULL;
		maxx= -1.0e10;
		tria_nr= 0;

		while(efa) {
			if(efa->f1) {
				cent_tri_v3(cent, efa->v1->co, efa->v2->co, efa->v3->co);
				cent[0]= cent[0]*cent[0] + cent[1]*cent[1] + cent[2]*cent[2];
				
				if(cent[0]>maxx) {
					maxx= cent[0];
					startvl= efa;
					tria_nr= 0;
				}
				if(efa->v4) {
					cent_tri_v3(cent, efa->v1->co, efa->v3->co, efa->v4->co);
					cent[0]= cent[0]*cent[0] + cent[1]*cent[1] + cent[2]*cent[2];
					
					if(cent[0]>maxx) {
						maxx= cent[0];
						startvl= efa;
						tria_nr= 1;
					}
				}
			}
			efa= efa->next;
		}

		if (startvl==NULL)
			startvl= em->faces.first;
		
		/* set first face correct: calc normal */
		
		if(tria_nr==1) {
			normal_tri_v3( nor,startvl->v1->co, startvl->v3->co, startvl->v4->co);
			cent_tri_v3(cent, startvl->v1->co, startvl->v3->co, startvl->v4->co);
		} else {
			normal_tri_v3( nor,startvl->v1->co, startvl->v2->co, startvl->v3->co);
			cent_tri_v3(cent, startvl->v1->co, startvl->v2->co, startvl->v3->co);
		}
		/* first normal is oriented this way or the other */
		if(inside) {
			if(cent[0]*nor[0]+cent[1]*nor[1]+cent[2]*nor[2] > 0.0) flipface(em, startvl);
		}
		else {
			if(cent[0]*nor[0]+cent[1]*nor[1]+cent[2]*nor[2] < 0.0) flipface(em, startvl);
		}

		eed= startvl->e1;
		if(eed->v1==startvl->v1) eed->f2= 1; 
		else eed->f2= 2;
		
		eed= startvl->e2;
		if(eed->v1==startvl->v2) eed->f2= 1; 
		else eed->f2= 2;
		
		eed= startvl->e3;
		if(eed->v1==startvl->v3) eed->f2= 1; 
		else eed->f2= 2;
		
		eed= startvl->e4;
		if(eed) {
			if(eed->v1==startvl->v4) eed->f2= 1; 
			else eed->f2= 2;
		}
		
		startvl->f1= 0;
		totsel--;

		/* test normals */
		found= 1;
		direct= 1;
		while(found) {
			found= 0;
			if(direct) efa= em->faces.first;
			else efa= em->faces.last;
			while(efa) {
				if(efa->f1) {
					turn= 0;
					foundone= 0;

					ed1= efa->e1;
					ed2= efa->e2;
					ed3= efa->e3;
					ed4= efa->e4;

					if(ed1->f2) {
						if(ed1->v1==efa->v1 && ed1->f2==1) turn= 1;
						if(ed1->v2==efa->v1 && ed1->f2==2) turn= 1;
						foundone= 1;
					}
					else if(ed2->f2) {
						if(ed2->v1==efa->v2 && ed2->f2==1) turn= 1;
						if(ed2->v2==efa->v2 && ed2->f2==2) turn= 1;
						foundone= 1;
					}
					else if(ed3->f2) {
						if(ed3->v1==efa->v3 && ed3->f2==1) turn= 1;
						if(ed3->v2==efa->v3 && ed3->f2==2) turn= 1;
						foundone= 1;
					}
					else if(ed4 && ed4->f2) {
						if(ed4->v1==efa->v4 && ed4->f2==1) turn= 1;
						if(ed4->v2==efa->v4 && ed4->f2==2) turn= 1;
						foundone= 1;
					}

					if(foundone) {
						found= 1;
						totsel--;
						efa->f1= 0;

						if(turn) {
							if(ed1->v1==efa->v1) ed1->f2= 2; 
							else ed1->f2= 1;
							if(ed2->v1==efa->v2) ed2->f2= 2; 
							else ed2->f2= 1;
							if(ed3->v1==efa->v3) ed3->f2= 2; 
							else ed3->f2= 1;
							if(ed4) {
								if(ed4->v1==efa->v4) ed4->f2= 2; 
								else ed4->f2= 1;
							}

							flipface(em, efa);

						}
						else {
							if(ed1->v1== efa->v1) ed1->f2= 1; 
							else ed1->f2= 2;
							if(ed2->v1==efa->v2) ed2->f2= 1; 
							else ed2->f2= 2;
							if(ed3->v1==efa->v3) ed3->f2= 1; 
							else ed3->f2= 2;
							if(ed4) {
								if(ed4->v1==efa->v4) ed4->f2= 1; 
								else ed4->f2= 2;
							}
						}
					}
				}
				if(direct) efa= efa->next;
				else efa= efa->prev;
			}
			direct= 1-direct;
		}
	}

	recalc_editnormals(em);
	
//	DAG_id_flush_update(obedit->data, OB_RECALC_DATA);

	waitcursor(0);
}

<<<<<<< HEAD
=======

static int normals_make_consistent_exec(bContext *C, wmOperator *op)
{
	Object *obedit= CTX_data_edit_object(C);
	EditMesh *em= BKE_mesh_get_editmesh(((Mesh *)obedit->data));
	
	/* 'standard' behaviour - check if selected, then apply relevant selection */
	
	// XXX  need other args
	EM_recalc_normal_direction(em, RNA_boolean_get(op->ptr, "inside"), 1);
	
	BKE_mesh_end_editmesh(obedit->data, em);

	DAG_id_flush_update(obedit->data, OB_RECALC_DATA);
	WM_event_add_notifier(C, NC_GEOM|ND_DATA, obedit->data); //TODO is this needed ?

	return OPERATOR_FINISHED;	
}

void MESH_OT_normals_make_consistent(wmOperatorType *ot)
{
	/* identifiers */
	ot->name= "Make Normals Consistent";
	ot->description= "Flip all selected vertex and face normals in a consistent direction.";
	ot->idname= "MESH_OT_normals_make_consistent";
	
	/* api callbacks */
	ot->exec= normals_make_consistent_exec;
	ot->poll= ED_operator_editmesh;
	
	/* flags */
	ot->flag= OPTYPE_REGISTER|OPTYPE_UNDO;
	
	RNA_def_boolean(ot->srna, "inside", 0, "Inside", "");
}

>>>>>>> 3b1585b1
/* ********** ALIGN WITH VIEW **************** */
static void editmesh_calc_selvert_center(EditMesh *em, float cent_r[3])
{
	EditVert *eve;
	int nsel= 0;

	cent_r[0]= cent_r[1]= cent_r[0]= 0.0;

	for (eve= em->verts.first; eve; eve= eve->next) {
		if (eve->f & SELECT) {
			cent_r[0]+= eve->co[0];
			cent_r[1]+= eve->co[1];
			cent_r[2]+= eve->co[2];
			nsel++;
		}
	}

	if (nsel) {
		cent_r[0]/= nsel;
		cent_r[1]/= nsel;
		cent_r[2]/= nsel;
	}
}

static int mface_is_selected(MFace *mf)
{
	return (!(mf->flag & ME_HIDE) && (mf->flag & ME_FACE_SEL));
}

	/* XXX, code for both these functions should be abstract,
	 * then unified, then written for other things (like objects,
	 * which would use same as vertices method), then added
	 * to interface! Hoera! - zr
	 */
void faceselect_align_view_to_selected(View3D *v3d, RegionView3D *rv3d, Mesh *me, wmOperator *op,  int axis)
{
	float norm[3];
	int i, totselected = 0;

	norm[0]= norm[1]= norm[2]= 0.0;
	for (i=0; i<me->totface; i++) {
		MFace *mf= ((MFace*) me->mface) + i;

		if (mface_is_selected(mf)) {
			float *v1, *v2, *v3, fno[3];

			v1= me->mvert[mf->v1].co;
			v2= me->mvert[mf->v2].co;
			v3= me->mvert[mf->v3].co;
			if (mf->v4) {
				float *v4= me->mvert[mf->v4].co;
				normal_quad_v3( fno,v1, v2, v3, v4);
			} else {
				normal_tri_v3( fno,v1, v2, v3);
			}

			norm[0]+= fno[0];
			norm[1]+= fno[1];
			norm[2]+= fno[2];

			totselected++;
		}
	}

	if (totselected == 0)
		BKE_report(op->reports, RPT_ERROR, "No faces selected.");
	else
		view3d_align_axis_to_vector(v3d, rv3d, axis, norm);
}

/* helper for below, to survive non-uniform scaled objects */
static void face_getnormal_obspace(Object *obedit, EditFace *efa, float *fno)
{
	float vec[4][3];
	
	VECCOPY(vec[0], efa->v1->co);
	mul_mat3_m4_v3(obedit->obmat, vec[0]);
	VECCOPY(vec[1], efa->v2->co);
	mul_mat3_m4_v3(obedit->obmat, vec[1]);
	VECCOPY(vec[2], efa->v3->co);
	mul_mat3_m4_v3(obedit->obmat, vec[2]);
	if(efa->v4) {
		VECCOPY(vec[3], efa->v4->co);
		mul_mat3_m4_v3(obedit->obmat, vec[3]);
		
		normal_quad_v3( fno,vec[0], vec[1], vec[2], vec[3]);
	}
	else normal_tri_v3( fno,vec[0], vec[1], vec[2]);
}


void editmesh_align_view_to_selected(Object *obedit, EditMesh *em, wmOperator *op, View3D *v3d, RegionView3D *rv3d, int axis)
{
	int nselverts= EM_nvertices_selected(em);
	float norm[3]={0.0, 0.0, 0.0}; /* used for storing the mesh normal */
	
	if (nselverts==0) {
		BKE_report(op->reports, RPT_ERROR, "No faces or vertices selected.");
	} 
	else if (EM_nfaces_selected(em)) {
		EditFace *efa;
		for (efa= em->faces.first; efa; efa= efa->next) {
			if (faceselectedAND(efa, SELECT)) {
				float fno[3];
				
				face_getnormal_obspace(obedit, efa, fno);
				norm[0]+= fno[0];
				norm[1]+= fno[1];
				norm[2]+= fno[2];
			}
		}

		view3d_align_axis_to_vector(v3d, rv3d, axis, norm);
	} 
	else if (nselverts>2) {
		float cent[3];
		EditVert *eve, *leve= NULL;

		editmesh_calc_selvert_center(em, cent);
		for (eve= em->verts.first; eve; eve= eve->next) {
			if (eve->f & SELECT) {
				if (leve) {
					float tno[3];
					normal_tri_v3( tno,cent, leve->co, eve->co);
					
						/* XXX, fixme, should be flipped intp a 
						 * consistent direction. -zr
						 */
					norm[0]+= tno[0];
					norm[1]+= tno[1];
					norm[2]+= tno[2];
				}
				leve= eve;
			}
		}

		mul_mat3_m4_v3(obedit->obmat, norm);
		view3d_align_axis_to_vector(v3d, rv3d, axis, norm);
	} 
	else if (nselverts==2) { /* Align view to edge (or 2 verts) */ 
		EditVert *eve, *leve= NULL;

		for (eve= em->verts.first; eve; eve= eve->next) {
			if (eve->f & SELECT) {
				if (leve) {
					norm[0]= leve->co[0] - eve->co[0];
					norm[1]= leve->co[1] - eve->co[1];
					norm[2]= leve->co[2] - eve->co[2];
					break; /* we know there are only 2 verts so no need to keep looking */
				}
				leve= eve;
			}
		}
		mul_mat3_m4_v3(obedit->obmat, norm);
		view3d_align_axis_to_vector(v3d, rv3d, axis, norm);
	} 
	else if (nselverts==1) { /* Align view to vert normal */ 
		EditVert *eve;

		for (eve= em->verts.first; eve; eve= eve->next) {
			if (eve->f & SELECT) {
				norm[0]= eve->no[0];
				norm[1]= eve->no[1];
				norm[2]= eve->no[2];
				break; /* we know this is the only selected vert, so no need to keep looking */
			}
		}
		mul_mat3_m4_v3(obedit->obmat, norm);
		view3d_align_axis_to_vector(v3d, rv3d, axis, norm);
	}
} 

/* **************** VERTEX DEFORMS *************** */
void vertexnoise(Object *obedit, EditMesh *em)
{
	Material *ma;
	Tex *tex;
	EditVert *eve;
	float b2, ofs, vec[3];

	if(em==NULL) return;
	
	ma= give_current_material(obedit, obedit->actcol);
	if(ma==0 || ma->mtex[0]==0 || ma->mtex[0]->tex==0) {
		return;
	}
	tex= ma->mtex[0]->tex;
	
	ofs= tex->turbul/200.0;
	
	eve= (struct EditVert *)em->verts.first;
	while(eve) {
		if(eve->f & SELECT) {
			
			if(tex->type==TEX_STUCCI) {
				
				b2= BLI_hnoise(tex->noisesize, eve->co[0], eve->co[1], eve->co[2]);
				if(tex->stype) ofs*=(b2*b2);
				vec[0]= 0.2*(b2-BLI_hnoise(tex->noisesize, eve->co[0]+ofs, eve->co[1], eve->co[2]));
				vec[1]= 0.2*(b2-BLI_hnoise(tex->noisesize, eve->co[0], eve->co[1]+ofs, eve->co[2]));
				vec[2]= 0.2*(b2-BLI_hnoise(tex->noisesize, eve->co[0], eve->co[1], eve->co[2]+ofs));
				
				add_v3_v3v3(eve->co, eve->co, vec);
			}
			else {
				float tin, dum;
				externtex(ma->mtex[0], eve->co, &tin, &dum, &dum, &dum, &dum);
				eve->co[2]+= 0.05*tin;
			}
		}
		eve= eve->next;
	}

	recalc_editnormals(em);
//	DAG_id_flush_update(obedit->data, OB_RECALC_DATA);

}

void flipface(EditMesh *em, EditFace *efa)
{
	if(efa->v4) {
		SWAP(EditVert *, efa->v2, efa->v4);
		SWAP(EditEdge *, efa->e1, efa->e4);
		SWAP(EditEdge *, efa->e2, efa->e3);
		EM_data_interp_from_faces(em, efa, NULL, efa, 0, 3, 2, 1);
	}
	else {
		SWAP(EditVert *, efa->v2, efa->v3);
		SWAP(EditEdge *, efa->e1, efa->e3);
		efa->e2->dir= 1-efa->e2->dir;
		EM_data_interp_from_faces(em, efa, NULL, efa, 0, 2, 1, 3);
	}

	if(efa->v4) normal_quad_v3( efa->n,efa->v1->co, efa->v2->co, efa->v3->co, efa->v4->co);
	else normal_tri_v3( efa->n,efa->v1->co, efa->v2->co, efa->v3->co);
}<|MERGE_RESOLUTION|>--- conflicted
+++ resolved
@@ -1908,13 +1908,7 @@
 }
 
 /* **************** NORMALS ************** */
-<<<<<<< HEAD
-/* XXX value of select is messed up, it means two things */
-void righthandfaces(EditMesh *em, int select)	/* makes faces righthand turning */
-=======
-
 void EM_recalc_normal_direction(EditMesh *em, int inside, int select)	/* makes faces righthand turning */
->>>>>>> 3b1585b1
 {
 	EditEdge *eed, *ed1, *ed2, *ed3, *ed4;
 	EditFace *efa, *startvl;
@@ -2120,45 +2114,6 @@
 	waitcursor(0);
 }
 
-<<<<<<< HEAD
-=======
-
-static int normals_make_consistent_exec(bContext *C, wmOperator *op)
-{
-	Object *obedit= CTX_data_edit_object(C);
-	EditMesh *em= BKE_mesh_get_editmesh(((Mesh *)obedit->data));
-	
-	/* 'standard' behaviour - check if selected, then apply relevant selection */
-	
-	// XXX  need other args
-	EM_recalc_normal_direction(em, RNA_boolean_get(op->ptr, "inside"), 1);
-	
-	BKE_mesh_end_editmesh(obedit->data, em);
-
-	DAG_id_flush_update(obedit->data, OB_RECALC_DATA);
-	WM_event_add_notifier(C, NC_GEOM|ND_DATA, obedit->data); //TODO is this needed ?
-
-	return OPERATOR_FINISHED;	
-}
-
-void MESH_OT_normals_make_consistent(wmOperatorType *ot)
-{
-	/* identifiers */
-	ot->name= "Make Normals Consistent";
-	ot->description= "Flip all selected vertex and face normals in a consistent direction.";
-	ot->idname= "MESH_OT_normals_make_consistent";
-	
-	/* api callbacks */
-	ot->exec= normals_make_consistent_exec;
-	ot->poll= ED_operator_editmesh;
-	
-	/* flags */
-	ot->flag= OPTYPE_REGISTER|OPTYPE_UNDO;
-	
-	RNA_def_boolean(ot->srna, "inside", 0, "Inside", "");
-}
-
->>>>>>> 3b1585b1
 /* ********** ALIGN WITH VIEW **************** */
 static void editmesh_calc_selvert_center(EditMesh *em, float cent_r[3])
 {
