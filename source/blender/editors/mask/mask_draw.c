--- conflicted
+++ resolved
@@ -783,24 +783,13 @@
 	}
 
 	/* apply transformation so mask editing tools will assume drawing from the origin in normalized space */
-<<<<<<< HEAD
 	gpuPushMatrix();
-
-=======
-	glPushMatrix();
-	glTranslatef(x + xofs, y + yofs, 0);
-	glScalef(zoomx, zoomy, 0);
->>>>>>> 4a04d7ae
+	gpuTranslate2f(x + xofs, y + yofs);
+	gpuScale2f(zoomx, zoomy);
 	if (stabmat) {
 		gpuMultMatrix(stabmat);
 	}
-<<<<<<< HEAD
-
-	gpuTranslate2f(x + xofs, y + yofs);
-	gpuScale2f(maxdim * zoomx, maxdim * zoomy);
-=======
-	glScalef(maxdim, maxdim, 0);
->>>>>>> 4a04d7ae
+	gpuScale2f(maxdim, maxdim);
 
 	if (do_draw_cb) {
 		ED_region_draw_cb_draw(C, ar, REGION_DRAW_PRE_VIEW);
