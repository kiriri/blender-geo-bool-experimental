--- conflicted
+++ resolved
@@ -1325,7 +1325,6 @@
 	/* choose x,y,z axis for projection depending on the largest normal
 	 * component, but clusters all together around the center of map. */
 
-<<<<<<< HEAD
 	BM_ITER(efa, &iter, em->bm, BM_FACES_OF_MESH, NULL) {
 		int first=1;
 
@@ -1349,21 +1348,6 @@
 
 			luv->uv[0] = 0.5+0.5*cube_size*(loc[cox] + l->v->co[cox]);
 			luv->uv[1] = 0.5+0.5*cube_size*(loc[coy] + l->v->co[coy]);
-=======
-	for(efa= em->faces.first; efa; efa= efa->next) {
-		if(efa->f & SELECT) {
-			tf= CustomData_em_get(&em->fdata, efa->data, CD_MTFACE);
-			normal_tri_v3( no,efa->v1->co, efa->v2->co, efa->v3->co);
-			
-			no[0]= fabs(no[0]);
-			no[1]= fabs(no[1]);
-			no[2]= fabs(no[2]);
-			
-			cox=0; coy= 1;
-			if(no[2]>=no[0] && no[2]>=no[1]);
-			else if(no[1]>=no[0] && no[1]>=no[2]) coy= 2;
-			else { cox= 1; coy= 2; }
->>>>>>> 37e4a311
 			
 			if (first) {
 				dx = floor(luv->uv[0]);
