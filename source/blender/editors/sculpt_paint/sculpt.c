--- conflicted
+++ resolved
@@ -4602,21 +4602,12 @@
 	SculptSession *ss = ob->sculpt;
 
 	if (ss->kb || ss->modifiers_active) {
-<<<<<<< HEAD
 		EvaluationContext eval_ctx;
-		Sculpt *sd = CTX_data_tool_settings(C)->sculpt;
-		Brush *brush = BKE_paint_brush(&sd->paint);
-
 		CTX_data_eval_ctx(C, &eval_ctx);
-
-		BKE_sculpt_update_mesh_elements(&eval_ctx, CTX_data_scene(C), sd, ob,
-		                            sculpt_any_smooth_mode(brush, ss->cache, 0), false);
-=======
 		Scene *scene = CTX_data_scene(C);
 		Sculpt *sd = scene->toolsettings->sculpt;
 		bool need_pmap = sculpt_any_smooth_mode(brush, ss->cache, 0);
-		BKE_sculpt_update_mesh_elements(scene, sd, ob, need_pmap, false);
->>>>>>> 8f938659
+		BKE_sculpt_update_mesh_elements(&eval_ctx, scene, sd, ob, need_pmap, false);
 	}
 }
 
