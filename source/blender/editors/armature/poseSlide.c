--- conflicted
+++ resolved
@@ -129,19 +129,11 @@
 	pso = op->customdata = MEM_callocN(sizeof(tPoseSlideOp), "tPoseSlideOp");
 	
 	/* get info from context */
-<<<<<<< HEAD
-	pso->scene= CTX_data_scene(C);
-	pso->ob= object_pose_armature_get(CTX_data_active_object(C));
-	pso->arm= (pso->ob)? pso->ob->data : NULL;
-	pso->sa= CTX_wm_area(C); /* only really needed when doing modal() */
-	pso->ar= CTX_wm_region(C); /* only really needed when doing modal() */
-=======
 	pso->scene = CTX_data_scene(C);
 	pso->ob = BKE_object_pose_armature_get(CTX_data_active_object(C));
 	pso->arm = (pso->ob) ? pso->ob->data : NULL;
 	pso->sa = CTX_wm_area(C); /* only really needed when doing modal() */
 	pso->ar = CTX_wm_region(C); /* only really needed when doing modal() */
->>>>>>> e6a02281
 	
 	pso->cframe = pso->scene->r.cfra;
 	pso->mode = mode;
@@ -441,11 +433,7 @@
 			/* perform this blending several times until a satisfactory result is reached */
 			while (iters-- > 0) {
 				/* calculate the interpolation between the endpoints */
-<<<<<<< HEAD
-				interp_qt_qtqt(quat_interp, quat_prev, quat_next, (cframe-pso->prevFrame) / (pso->nextFrame-pso->prevFrame) );
-=======
 				interp_qt_qtqt(quat_interp, quat_prev, quat_next, (cframe - pso->prevFrame) / (pso->nextFrame - pso->prevFrame));
->>>>>>> e6a02281
 				
 				/* make a copy of the original rotation */
 				copy_qt_qt(quat_orig, pchan->quat);
@@ -771,7 +759,7 @@
 	return pose_slide_exec_common(C, op, pso);
 }
 
-void POSE_OT_push (wmOperatorType *ot)
+void POSE_OT_push(wmOperatorType *ot)
 {
 	/* identifiers */
 	ot->name = "Push Pose";
@@ -828,7 +816,7 @@
 	return pose_slide_exec_common(C, op, pso);
 }
 
-void POSE_OT_relax (wmOperatorType *ot)
+void POSE_OT_relax(wmOperatorType *ot)
 {
 	/* identifiers */
 	ot->name = "Relax Pose";
@@ -885,7 +873,7 @@
 	return pose_slide_exec_common(C, op, pso);
 }
 
-void POSE_OT_breakdown (wmOperatorType *ot)
+void POSE_OT_breakdown(wmOperatorType *ot)
 {
 	/* identifiers */
 	ot->name = "Pose Breakdowner";
@@ -1177,13 +1165,8 @@
 static int pose_propagate_exec(bContext *C, wmOperator *op)
 {
 	Scene *scene = CTX_data_scene(C);
-<<<<<<< HEAD
-	Object *ob= object_pose_armature_get(CTX_data_active_object(C));
-	bAction *act= (ob && ob->adt)? ob->adt->action : NULL;
-=======
 	Object *ob = BKE_object_pose_armature_get(CTX_data_active_object(C));
 	bAction *act = (ob && ob->adt) ? ob->adt->action : NULL;
->>>>>>> e6a02281
 	
 	ListBase pflinks = {NULL, NULL};
 	tPChanFCurveLink *pfl;
@@ -1245,7 +1228,7 @@
 
 /* --------------------------------- */
 
-void POSE_OT_propagate (wmOperatorType *ot)
+void POSE_OT_propagate(wmOperatorType *ot)
 {
 	static EnumPropertyItem terminate_items[] = {
 		{POSE_PROPAGATE_SMART_HOLDS, "WHILE_HELD", 0, "While Held", "Propagate pose to all keyframes after current frame that don't change (Default behavior)"},
