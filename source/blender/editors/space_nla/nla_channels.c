--- conflicted
+++ resolved
@@ -178,11 +178,8 @@
 		case ANIMTYPE_DSMESH:
 		case ANIMTYPE_DSTEX:
 		case ANIMTYPE_DSLAT:
-<<<<<<< HEAD
 		case ANIMTYPE_DSLINESTYLE:
-=======
 		case ANIMTYPE_DSSPK:
->>>>>>> 812d5d2e
 		{
 			/* sanity checking... */
 			if (ale->adt) {
