--- conflicted
+++ resolved
@@ -46,12 +46,9 @@
 void id_lib_extern(struct ID *id);
 void id_us_plus(struct ID *id);
 void id_us_min(struct ID *id);
-<<<<<<< HEAD
-=======
 int id_make_local(struct ID *id, int test);
 int id_copy(struct ID *id, struct ID **newid, int test);
 int id_unlink(struct ID *id, int test);
->>>>>>> 16c1a294
 
 int check_for_dupid(struct ListBase *lb, struct ID *id, char *name);
 int new_id(struct ListBase *lb, struct ID *id, const char *name);
@@ -84,6 +81,4 @@
 
 void set_free_windowmanager_cb(void (*func)(struct bContext *, struct wmWindowManager *) );
 
-void set_free_windowmanager_cb(void (*func)(struct bContext *, struct wmWindowManager *) );
-
 #endif
