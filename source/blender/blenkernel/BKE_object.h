/*
 * ***** BEGIN GPL LICENSE BLOCK *****
 *
 * This program is free software; you can redistribute it and/or
 * modify it under the terms of the GNU General Public License
 * as published by the Free Software Foundation; either version 2
 * of the License, or (at your option) any later version.
 *
 * This program is distributed in the hope that it will be useful,
 * but WITHOUT ANY WARRANTY; without even the implied warranty of
 * MERCHANTABILITY or FITNESS FOR A PARTICULAR PURPOSE.  See the
 * GNU General Public License for more details.
 *
 * You should have received a copy of the GNU General Public License
 * along with this program; if not, write to the Free Software Foundation,
 * Inc., 51 Franklin Street, Fifth Floor, Boston, MA 02110-1301, USA.
 *
 * The Original Code is: all of this file.
 *
 * Contributor(s): none yet.
 *
 * ***** END GPL LICENSE BLOCK *****
 */

#ifndef __BKE_OBJECT_H__
#define __BKE_OBJECT_H__

/** \file BKE_object.h
 *  \ingroup bke
 *  \brief General operations, lookup, etc. for blender objects.
 */
#ifdef __cplusplus
extern "C" {
#endif

#include "BLI_compiler_attrs.h"

struct Base;
struct EvaluationContext;
struct Scene;
struct ViewLayer;
struct Object;
struct BoundBox;
struct View3D;
struct SoftBody;
struct BulletSoftBody;
struct MovieClip;
struct Main;
struct RigidBodyWorld;
struct HookModifierData;
struct ModifierData;

void BKE_object_workob_clear(struct Object *workob);
void BKE_object_workob_calc_parent(const struct EvaluationContext *eval_ctx, struct Scene *scene, struct Object *ob, struct Object *workob);

void BKE_object_transform_copy(struct Object *ob_tar, const struct Object *ob_src);
struct SoftBody *copy_softbody(const struct SoftBody *sb, const int flag);
struct BulletSoftBody *copy_bulletsoftbody(const struct BulletSoftBody *sb, const int flag);
struct ParticleSystem *BKE_object_copy_particlesystem(struct ParticleSystem *psys, const int flag);
void BKE_object_copy_particlesystems(struct Object *ob_dst, const struct Object *ob_src, const int flag);
void BKE_object_copy_softbody(struct Object *ob_dst, const struct Object *ob_src);
void BKE_object_free_particlesystems(struct Object *ob);
void BKE_object_free_softbody(struct Object *ob);
void BKE_object_free_bulletsoftbody(struct Object *ob);
void BKE_object_free_curve_cache(struct Object *ob);

void BKE_object_free(struct Object *ob);
void BKE_object_free_derived_caches(struct Object *ob);
void BKE_object_free_caches(struct Object *object);

void BKE_object_modifier_hook_reset(struct Object *ob, struct HookModifierData *hmd);

bool BKE_object_support_modifier_type_check(struct Object *ob, int modifier_type);

void BKE_object_link_modifiers(struct Object *ob_dst, const struct Object *ob_src);
void BKE_object_free_modifiers(struct Object *ob);

void BKE_object_make_proxy(struct Object *ob, struct Object *target, struct Object *gob);
void BKE_object_copy_proxy_drivers(struct Object *ob, struct Object *target);

bool BKE_object_exists_check(struct Object *obtest);
bool BKE_object_is_in_editmode(struct Object *ob);
bool BKE_object_is_in_editmode_vgroup(struct Object *ob);
bool BKE_object_is_in_wpaint_select_vert(struct Object *ob);
bool BKE_object_is_visible(struct Object *ob);

void BKE_object_init(struct Object *ob);
struct Object *BKE_object_add_only_object(
        struct Main *bmain,
        int type, const char *name)
        ATTR_NONNULL(1) ATTR_RETURNS_NONNULL;
struct Object *BKE_object_add(
        struct Main *bmain, struct Scene *scene, struct ViewLayer *view_layer,
        int type, const char *name)
        ATTR_NONNULL(1, 2, 3) ATTR_RETURNS_NONNULL;
struct Object *BKE_object_add_from(
        struct Main *bmain, struct Scene *scene, struct ViewLayer *view_layer,
        int type, const char *name, struct Object *ob_src)
        ATTR_NONNULL(1, 2, 3, 6) ATTR_RETURNS_NONNULL;
void *BKE_object_obdata_add_from_type(
        struct Main *bmain,
        int type, const char *name)
        ATTR_NONNULL(1);

void BKE_object_lod_add(struct Object *ob);
void BKE_object_lod_sort(struct Object *ob);
bool BKE_object_lod_remove(struct Object *ob, int level);
void BKE_object_lod_update(struct Object *ob, const float camera_position[3]);
bool BKE_object_lod_is_usable(struct Object *ob, struct ViewLayer *view_layer);
struct Object *BKE_object_lod_meshob_get(struct Object *ob, struct ViewLayer *view_layer);
struct Object *BKE_object_lod_matob_get(struct Object *ob, struct ViewLayer *view_layer);

void BKE_object_copy_data(struct Main *bmain, struct Object *ob_dst, const struct Object *ob_src, const int flag);
struct Object *BKE_object_copy(struct Main *bmain, const struct Object *ob);
void BKE_object_make_local(struct Main *bmain, struct Object *ob, const bool lib_local);
void BKE_object_make_local_ex(struct Main *bmain, struct Object *ob, const bool lib_local, const bool clear_proxy);
bool BKE_object_is_libdata(struct Object *ob);
bool BKE_object_obdata_is_libdata(struct Object *ob);

void BKE_object_obdata_size_init(struct Object *ob, const float scale);

void BKE_object_scale_to_mat3(struct Object *ob, float mat[3][3]);
void BKE_object_rot_to_mat3(struct Object *ob, float mat[3][3], bool use_drot);
void BKE_object_mat3_to_rot(struct Object *ob, float mat[3][3], bool use_compat);
void BKE_object_to_mat3(struct Object *ob, float mat[3][3]);
void BKE_object_to_mat4(struct Object *ob, float mat[4][4]);
void BKE_object_apply_mat4(struct Object *ob, float mat[4][4], const bool use_compat, const bool use_parent);
void BKE_object_matrix_local_get(struct Object *ob, float mat[4][4]);

bool BKE_object_pose_context_check(struct Object *ob);
struct Object *BKE_object_pose_armature_get(struct Object *ob);

void BKE_object_get_parent_matrix(struct Scene *scene, struct Object *ob,
                                  struct Object *par, float parentmat[4][4]);
void BKE_object_where_is_calc(const struct EvaluationContext *eval_ctx, struct Scene *scene, struct Object *ob);
void BKE_object_where_is_calc_ex(const struct EvaluationContext *eval_ctx, struct Scene *scene, struct RigidBodyWorld *rbw, struct Object *ob, float r_originmat[3][3]);
void BKE_object_where_is_calc_time(const struct EvaluationContext *eval_ctx, struct Scene *scene, struct Object *ob, float ctime);
void BKE_object_where_is_calc_time_ex(const struct EvaluationContext *eval_ctx, struct Scene *scene, struct Object *ob, float ctime,
                                      struct RigidBodyWorld *rbw, float r_originmat[3][3]);
void BKE_object_where_is_calc_mat4(struct Scene *scene, struct Object *ob, float obmat[4][4]);

/* possibly belong in own moduke? */
struct BoundBox *BKE_boundbox_alloc_unit(void);
void BKE_boundbox_init_from_minmax(struct BoundBox *bb, const float min[3], const float max[3]);
void BKE_boundbox_calc_center_aabb(const struct BoundBox *bb, float r_cent[3]);
void BKE_boundbox_calc_size_aabb(const struct BoundBox *bb, float r_size[3]);
void BKE_boundbox_minmax(const struct BoundBox *bb, float obmat[4][4], float r_min[3], float r_max[3]);

struct BoundBox *BKE_object_boundbox_get(struct Object *ob);
void BKE_object_dimensions_get(struct Object *ob, float vec[3]);
void BKE_object_dimensions_set(struct Object *ob, const float value[3]);
void BKE_object_empty_draw_type_set(struct Object *ob, const int value);
void BKE_object_boundbox_flag(struct Object *ob, int flag, const bool set);
void BKE_object_minmax(struct Object *ob, float r_min[3], float r_max[3], const bool use_hidden);
bool BKE_object_minmax_dupli(struct Scene *scene, struct Object *ob, float r_min[3], float r_max[3], const bool use_hidden);

/* sometimes min-max isn't enough, we need to loop over each point */
void BKE_object_foreach_display_point(struct Object *ob, float obmat[4][4],
                                      void (*func_cb)(const float[3], void *), void *user_data);
void BKE_scene_foreach_display_point(struct Scene *scene,
                                     struct ViewLayer *view_layer,
                                     void (*func_cb)(const float[3], void *), void *user_data);

bool BKE_object_parent_loop_check(const struct Object *parent, const struct Object *ob);

void *BKE_object_tfm_backup(struct Object *ob);
void  BKE_object_tfm_restore(struct Object *ob, void *obtfm_pt);

typedef struct ObjectTfmProtectedChannels {
	float loc[3],     dloc[3];
	float size[3],    dscale[3];
	float rot[3],     drot[3];
	float quat[4],    dquat[4];
	float rotAxis[3], drotAxis[3];
	float rotAngle,   drotAngle;
} ObjectTfmProtectedChannels;

void BKE_object_tfm_protected_backup(const struct Object *ob,
                                     ObjectTfmProtectedChannels *obtfm);

void BKE_object_tfm_protected_restore(struct Object *ob,
                                      const ObjectTfmProtectedChannels *obtfm,
                                      const short protectflag);

/* Dependency graph evaluation callbacks. */
<<<<<<< HEAD
void BKE_object_eval_local_transform(const struct EvaluationContext *eval_ctx,
                                     struct Scene *scene,
=======
void BKE_object_eval_local_transform(struct EvaluationContext *eval_ctx,
>>>>>>> 1136dee2
                                     struct Object *ob);
void BKE_object_eval_parent(const struct EvaluationContext *eval_ctx,
                            struct Scene *scene,
                            struct Object *ob);
void BKE_object_eval_constraints(const struct EvaluationContext *eval_ctx,
                                 struct Scene *scene,
                                 struct Object *ob);
void BKE_object_eval_done(const struct EvaluationContext *eval_ctx, struct Object *ob);

<<<<<<< HEAD
void BKE_object_eval_uber_transform(const struct EvaluationContext *eval_ctx,
                                    struct Scene *scene,
=======
bool BKE_object_eval_proxy_copy(struct EvaluationContext *eval_ctx,
                                struct Object *object);
void BKE_object_eval_uber_transform(struct EvaluationContext *eval_ctx,
>>>>>>> 1136dee2
                                    struct Object *ob);
void BKE_object_eval_uber_data(const struct EvaluationContext *eval_ctx,
                               struct Scene *scene,
                               struct Object *ob);

void BKE_object_eval_cloth(const struct EvaluationContext *eval_ctx,
                           struct Scene *scene,
                           struct Object *object);

void BKE_object_eval_transform_all(struct EvaluationContext *eval_ctx,
                                   struct Scene *scene,
                                   struct Object *object);

void BKE_object_eval_update_shading(const struct EvaluationContext *eval_ctx,
                                    struct Object *object);
void BKE_object_data_select_update(const struct EvaluationContext *eval_ctx,
                                   struct ID *object_data);

void BKE_object_eval_flush_base_flags(const struct EvaluationContext *eval_ctx,
                                      struct Object *object, struct Base *base,
                                      const bool is_from_set);

void BKE_object_handle_data_update(
        const struct EvaluationContext *eval_ctx,
        struct Scene *scene,
        struct Object *ob);
void BKE_object_handle_update(
        const struct EvaluationContext *eval_ctx,
        struct Scene *scene, struct Object *ob);
void BKE_object_handle_update_ex(
        const struct EvaluationContext *eval_ctx,
        struct Scene *scene, struct Object *ob,
        struct RigidBodyWorld *rbw,
        const bool do_proxy_update);

void BKE_object_sculpt_modifiers_changed(struct Object *ob);

int BKE_object_obdata_texspace_get(struct Object *ob, short **r_texflag, float **r_loc, float **r_size, float **r_rot);

int BKE_object_insert_ptcache(struct Object *ob);
void BKE_object_delete_ptcache(struct Object *ob, int index);
struct KeyBlock *BKE_object_shapekey_insert(struct Object *ob, const char *name, const bool from_mix);
bool BKE_object_shapekey_remove(struct Main *bmain, struct Object *ob, struct KeyBlock *kb);
bool BKE_object_shapekey_free(struct Main *bmain, struct Object *ob);

bool BKE_object_flag_test_recursive(const struct Object *ob, short flag);

bool BKE_object_is_child_recursive(struct Object *ob_parent, struct Object *ob_child);
bool BKE_object_is_animated(struct Scene *scene, struct Object *ob);

/* return ModifierMode flag */
int BKE_object_is_modified(struct Scene *scene, struct Object *ob);
int BKE_object_is_deform_modified(struct Scene *scene, struct Object *ob);

void BKE_object_relink(struct Object *ob);
void BKE_object_data_relink(struct Object *ob);

struct MovieClip *BKE_object_movieclip_get(struct Scene *scene, struct Object *ob, bool use_default);

/* this function returns a superset of the scenes selection based on relationships */

typedef enum eObRelationTypes {
	OB_REL_NONE               = 0,        /* just the selection as is */
	OB_REL_PARENT             = (1 << 0), /* immediate parent */
	OB_REL_PARENT_RECURSIVE   = (1 << 1), /* parents up to root of selection tree*/
	OB_REL_CHILDREN           = (1 << 2), /* immediate children */
	OB_REL_CHILDREN_RECURSIVE = (1 << 3), /* All children */
	OB_REL_MOD_ARMATURE       = (1 << 4), /* Armatures related to the selected objects */
	OB_REL_SCENE_CAMERA       = (1 << 5), /* you might want the scene camera too even if unselected? */
} eObRelationTypes;

typedef enum eObjectSet {
	OB_SET_SELECTED, /* Selected Objects */
	OB_SET_VISIBLE,  /* Visible Objects  */
	OB_SET_ALL       /* All Objects      */
} eObjectSet;

struct LinkNode *BKE_object_relational_superset(struct ViewLayer *view_layer, eObjectSet objectSet, eObRelationTypes includeFilter);
struct LinkNode *BKE_object_groups(struct Object *ob);
void             BKE_object_groups_clear(struct Object *object);

struct KDTree *BKE_object_as_kdtree(struct Object *ob, int *r_tot);

bool BKE_object_modifier_use_time(struct Object *ob, struct ModifierData *md);

bool BKE_object_modifier_update_subframe(const struct EvaluationContext *eval_ctx, struct Scene *scene, struct Object *ob,
                                         bool update_mesh, int parent_recursion, float frame, int type);

#ifdef __cplusplus
}
#endif

#endif<|MERGE_RESOLUTION|>--- conflicted
+++ resolved
@@ -183,12 +183,7 @@
                                       const short protectflag);
 
 /* Dependency graph evaluation callbacks. */
-<<<<<<< HEAD
 void BKE_object_eval_local_transform(const struct EvaluationContext *eval_ctx,
-                                     struct Scene *scene,
-=======
-void BKE_object_eval_local_transform(struct EvaluationContext *eval_ctx,
->>>>>>> 1136dee2
                                      struct Object *ob);
 void BKE_object_eval_parent(const struct EvaluationContext *eval_ctx,
                             struct Scene *scene,
@@ -198,14 +193,9 @@
                                  struct Object *ob);
 void BKE_object_eval_done(const struct EvaluationContext *eval_ctx, struct Object *ob);
 
-<<<<<<< HEAD
+bool BKE_object_eval_proxy_copy(const struct EvaluationContext *eval_ct,
+                                struct Object *object);
 void BKE_object_eval_uber_transform(const struct EvaluationContext *eval_ctx,
-                                    struct Scene *scene,
-=======
-bool BKE_object_eval_proxy_copy(struct EvaluationContext *eval_ctx,
-                                struct Object *object);
-void BKE_object_eval_uber_transform(struct EvaluationContext *eval_ctx,
->>>>>>> 1136dee2
                                     struct Object *ob);
 void BKE_object_eval_uber_data(const struct EvaluationContext *eval_ctx,
                                struct Scene *scene,
@@ -215,7 +205,7 @@
                            struct Scene *scene,
                            struct Object *object);
 
-void BKE_object_eval_transform_all(struct EvaluationContext *eval_ctx,
+void BKE_object_eval_transform_all(const struct EvaluationContext *eval_ctx,
                                    struct Scene *scene,
                                    struct Object *object);
 
