/*
 * This program is free software; you can redistribute it and/or
 * modify it under the terms of the GNU General Public License
 * as published by the Free Software Foundation; either version 2
 * of the License, or (at your option) any later version.
 *
 * This program is distributed in the hope that it will be useful,
 * but WITHOUT ANY WARRANTY; without even the implied warranty of
 * MERCHANTABILITY or FITNESS FOR A PARTICULAR PURPOSE.  See the
 * GNU General Public License for more details.
 *
 * You should have received a copy of the GNU General Public License
 * along with this program; if not, write to the Free Software Foundation,
 * Inc., 51 Franklin Street, Fifth Floor, Boston, MA 02110-1301, USA.
 *
 * The Original Code is Copyright (C) 2001-2002 by NaN Holding BV.
 * All rights reserved.
 */

/** \file
 * \ingroup bke
 *
 * Contains management of ID's and libraries
 * allocate and free of all library data
 */

#include <assert.h>
#include <ctype.h>
#include <stddef.h>
#include <stdio.h>
#include <stdlib.h>
#include <string.h>

#include "CLG_log.h"

#include "MEM_guardedalloc.h"

/* all types are needed here, in order to do memory operations */
#include "DNA_ID.h"
#include "DNA_anim_types.h"
#include "DNA_gpencil_types.h"
#include "DNA_key_types.h"
#include "DNA_node_types.h"
#include "DNA_workspace_types.h"

#include "BLI_utildefines.h"

#include "BLI_alloca.h"
#include "BLI_blenlib.h"
#include "BLI_ghash.h"
#include "BLI_linklist.h"
#include "BLI_memarena.h"
#include "BLI_string_utils.h"

#include "BLT_translation.h"

#include "BKE_anim_data.h"
#include "BKE_armature.h"
#include "BKE_bpath.h"
#include "BKE_context.h"
#include "BKE_global.h"
#include "BKE_gpencil.h"
#include "BKE_idprop.h"
#include "BKE_idtype.h"
#include "BKE_key.h"
#include "BKE_lib_id.h"
#include "BKE_lib_query.h"
#include "BKE_lib_remap.h"
#include "BKE_main.h"
#include "BKE_node.h"
#include "BKE_rigidbody.h"

#include "DEG_depsgraph.h"

#include "RNA_access.h"

#include "atomic_ops.h"

//#define DEBUG_TIME

#ifdef DEBUG_TIME
#  include "PIL_time_utildefines.h"
#endif

static CLG_LogRef LOG = {.identifier = "bke.lib_id"};

/* Empty shell mostly, but needed for read code. */
IDTypeInfo IDType_ID_LINK_PLACEHOLDER = {
    .id_code = ID_LINK_PLACEHOLDER,
    .id_filter = 0,
    .main_listbase_index = INDEX_ID_NULL,
    .struct_size = sizeof(ID),
    .name = "LinkPlaceholder",
    .name_plural = "link_placeholders",
    .translation_context = BLT_I18NCONTEXT_ID_ID,
    .flags = IDTYPE_FLAGS_NO_COPY | IDTYPE_FLAGS_NO_LIBLINKING | IDTYPE_FLAGS_NO_MAKELOCAL,

    .init_data = NULL,
    .copy_data = NULL,
    .free_data = NULL,
    .make_local = NULL,
};

/* GS reads the memory pointed at in a specific ordering.
 * only use this definition, makes little and big endian systems
 * work fine, in conjunction with MAKE_ID */

/* ************* general ************************ */

/**
 * This has to be called from each make_local_* func, we could call from BKE_lib_id_make_local()
 * but then the make local functions would not be self contained.
 * Also note that the id _must_ have a library - campbell */
static void lib_id_library_local_paths(Main *bmain, Library *lib, ID *id)
{
  const char *bpath_user_data[2] = {BKE_main_blendfile_path(bmain), lib->filepath};

  BKE_bpath_traverse_id(bmain,
                        id,
                        BKE_bpath_relocate_visitor,
                        BKE_BPATH_TRAVERSE_SKIP_MULTIFILE,
                        (void *)bpath_user_data);
}

/**
 * Pull an ID out of a library (make it local). Only call this for IDs that
 * don't have other library users.
 */
static void lib_id_clear_library_data_ex(Main *bmain, ID *id)
{
  const bool id_in_mainlist = (id->tag & LIB_TAG_NO_MAIN) == 0 &&
                              (id->flag & LIB_EMBEDDED_DATA) == 0;

  lib_id_library_local_paths(bmain, id->lib, id);

  id_fake_user_clear(id);

  id->lib = NULL;
  id->tag &= ~(LIB_TAG_INDIRECT | LIB_TAG_EXTERN);
  id->flag &= ~LIB_INDIRECT_WEAK_LINK;
  if (id_in_mainlist) {
    if (BKE_id_new_name_validate(which_libbase(bmain, GS(id->name)), id, NULL)) {
      bmain->is_memfile_undo_written = false;
    }
  }

  /* Internal shape key blocks inside data-blocks also stores id->lib,
   * make sure this stays in sync (note that we do not need any explicit handling for real EMBEDDED
   * IDs here, this is down automatically in `lib_id_expand_local_cb()`. */
  Key *key = BKE_key_from_id(id);
  if (key != NULL) {
    lib_id_clear_library_data_ex(bmain, &key->id);
  }
}

void BKE_lib_id_clear_library_data(Main *bmain, ID *id)
{
  lib_id_clear_library_data_ex(bmain, id);
}

void id_lib_extern(ID *id)
{
  if (id && ID_IS_LINKED(id)) {
    BLI_assert(BKE_idtype_idcode_is_linkable(GS(id->name)));
    if (id->tag & LIB_TAG_INDIRECT) {
      id->tag &= ~LIB_TAG_INDIRECT;
      id->flag &= ~LIB_INDIRECT_WEAK_LINK;
      id->tag |= LIB_TAG_EXTERN;
      id->lib->parent = NULL;
    }
  }
}

void id_lib_indirect_weak_link(ID *id)
{
  if (id && ID_IS_LINKED(id)) {
    BLI_assert(BKE_idtype_idcode_is_linkable(GS(id->name)));
    if (id->tag & LIB_TAG_INDIRECT) {
      id->flag |= LIB_INDIRECT_WEAK_LINK;
    }
  }
}

/**
 * Ensure we have a real user
 *
 * \note Now that we have flags, we could get rid of the 'fake_user' special case,
 * flags are enough to ensure we always have a real user.
 * However, #ID_REAL_USERS is used in several places outside of core lib.c,
 * so think we can wait later to make this change.
 */
void id_us_ensure_real(ID *id)
{
  if (id) {
    const int limit = ID_FAKE_USERS(id);
    id->tag |= LIB_TAG_EXTRAUSER;
    if (id->us <= limit) {
      if (id->us < limit || ((id->us == limit) && (id->tag & LIB_TAG_EXTRAUSER_SET))) {
        CLOG_ERROR(&LOG,
                   "ID user count error: %s (from '%s')",
                   id->name,
                   id->lib ? id->lib->filepath : "[Main]");
        BLI_assert(0);
      }
      id->us = limit + 1;
      id->tag |= LIB_TAG_EXTRAUSER_SET;
    }
  }
}

void id_us_clear_real(ID *id)
{
  if (id && (id->tag & LIB_TAG_EXTRAUSER)) {
    if (id->tag & LIB_TAG_EXTRAUSER_SET) {
      id->us--;
      BLI_assert(id->us >= ID_FAKE_USERS(id));
    }
    id->tag &= ~(LIB_TAG_EXTRAUSER | LIB_TAG_EXTRAUSER_SET);
  }
}

/**
 * Same as \a id_us_plus, but does not handle lib indirect -> extern.
 * Only used by readfile.c so far, but simpler/safer to keep it here nonetheless.
 */
void id_us_plus_no_lib(ID *id)
{
  if (id) {
    if ((id->tag & LIB_TAG_EXTRAUSER) && (id->tag & LIB_TAG_EXTRAUSER_SET)) {
      BLI_assert(id->us >= 1);
      /* No need to increase count, just tag extra user as no more set.
       * Avoids annoying & inconsistent +1 in user count. */
      id->tag &= ~LIB_TAG_EXTRAUSER_SET;
    }
    else {
      BLI_assert(id->us >= 0);
      id->us++;
    }
  }
}

void id_us_plus(ID *id)
{
  if (id) {
    id_us_plus_no_lib(id);
    id_lib_extern(id);
  }
}

/* decrements the user count for *id. */
void id_us_min(ID *id)
{
  if (id) {
    const int limit = ID_FAKE_USERS(id);

    if (id->us <= limit) {
      CLOG_ERROR(&LOG,
                 "ID user decrement error: %s (from '%s'): %d <= %d",
                 id->name,
                 id->lib ? id->lib->filepath : "[Main]",
                 id->us,
                 limit);
      if (GS(id->name) != ID_IP) {
        /* Do not assert on deprecated ID types, we cannot really ensure that their ID refcounting
         * is valid... */
        BLI_assert(0);
      }
      id->us = limit;
    }
    else {
      id->us--;
    }

    if ((id->us == limit) && (id->tag & LIB_TAG_EXTRAUSER)) {
      /* We need an extra user here, but never actually incremented user count for it so far,
       * do it now. */
      id_us_ensure_real(id);
    }
  }
}

void id_fake_user_set(ID *id)
{
  if (id && !(id->flag & LIB_FAKEUSER)) {
    id->flag |= LIB_FAKEUSER;
    id_us_plus(id);
  }
}

void id_fake_user_clear(ID *id)
{
  if (id && (id->flag & LIB_FAKEUSER)) {
    id->flag &= ~LIB_FAKEUSER;
    id_us_min(id);
  }
}

void BKE_id_clear_newpoin(ID *id)
{
  if (id->newid) {
    id->newid->tag &= ~LIB_TAG_NEW;
  }
  id->newid = NULL;
}

static int lib_id_expand_local_cb(LibraryIDLinkCallbackData *cb_data)
{
<<<<<<< HEAD
  Main *bmain = cb_data->bmain;
=======
  Main *bmain = cb_data->user_data;
>>>>>>> 849f5bee
  ID *id_self = cb_data->id_self;
  ID **id_pointer = cb_data->id_pointer;
  int const cb_flag = cb_data->cb_flag;

  if (cb_flag & IDWALK_CB_LOOPBACK) {
    /* We should never have anything to do with loopback pointers here. */
    return IDWALK_RET_NOP;
  }

  if (cb_flag & IDWALK_CB_EMBEDDED) {
    /* Embedded data-blocks need to be made fully local as well. */
    if (*id_pointer != NULL) {
      BLI_assert(*id_pointer != id_self);

      lib_id_clear_library_data_ex(bmain, *id_pointer);
    }
    return IDWALK_RET_NOP;
  }

  /* Can happen that we get un-linkable ID here, e.g. with shape-key referring to itself
   * (through drivers)...
   * Just skip it, shape key can only be either indirectly linked, or fully local, period.
   * And let's curse one more time that stupid useless shapekey ID type! */
  if (*id_pointer && *id_pointer != id_self &&
      BKE_idtype_idcode_is_linkable(GS((*id_pointer)->name))) {
    id_lib_extern(*id_pointer);
  }

  return IDWALK_RET_NOP;
}

/**
 * Expand ID usages of given id as 'extern' (and no more indirect) linked data.
 * Used by ID copy/make_local functions.
 */
void BKE_lib_id_expand_local(Main *bmain, ID *id)
{
  BKE_library_foreach_ID_link(bmain, id, lib_id_expand_local_cb, bmain, IDWALK_READONLY);
}

/**
 * Ensure new (copied) ID is fully made local.
 */
static void lib_id_copy_ensure_local(Main *bmain, const ID *old_id, ID *new_id)
{
  if (ID_IS_LINKED(old_id)) {
    BKE_lib_id_expand_local(bmain, new_id);
    lib_id_library_local_paths(bmain, old_id->lib, new_id);
  }
}

/**
 * Generic 'make local' function, works for most of data-block types...
 */
void BKE_lib_id_make_local_generic(Main *bmain, ID *id, const int flags)
{
  const bool lib_local = (flags & LIB_ID_MAKELOCAL_FULL_LIBRARY) != 0;
  bool is_local = false, is_lib = false;

  /* - only lib users: do nothing (unless force_local is set)
   * - only local users: set flag
   * - mixed: make copy
   * In case we make a whole lib's content local,
   * we always want to localize, and we skip remapping (done later).
   */

  if (!ID_IS_LINKED(id)) {
    return;
  }

  BKE_library_ID_test_usages(bmain, id, &is_local, &is_lib);

  if (lib_local || is_local) {
    if (!is_lib) {
      lib_id_clear_library_data_ex(bmain, id);
      BKE_lib_id_expand_local(bmain, id);
    }
    else {
      ID *id_new;

      /* Should not fail in expected use cases,
       * but a few ID types cannot be copied (LIB, WM, SCR...). */
      if (BKE_id_copy(bmain, id, &id_new)) {
        id_new->us = 0;

        /* setting newid is mandatory for complex make_lib_local logic... */
        ID_NEW_SET(id, id_new);
        Key *key = BKE_key_from_id(id), *key_new = BKE_key_from_id(id);
        if (key && key_new) {
          ID_NEW_SET(key, key_new);
        }
        bNodeTree *ntree = ntreeFromID(id), *ntree_new = ntreeFromID(id_new);
        if (ntree && ntree_new) {
          ID_NEW_SET(ntree, ntree_new);
        }
        if (GS(id->name) == ID_SCE) {
          Collection *master_collection = ((Scene *)id)->master_collection,
                     *master_collection_new = ((Scene *)id_new)->master_collection;
          if (master_collection && master_collection_new) {
            ID_NEW_SET(master_collection, master_collection_new);
          }
        }

        if (!lib_local) {
          BKE_libblock_remap(bmain, id, id_new, ID_REMAP_SKIP_INDIRECT_USAGE);
        }
      }
    }
  }
}

/**
 * Calls the appropriate make_local method for the block, unless test is set.
 *
 * \note Always set ID->newid pointer in case it gets duplicated...
 *
 * \param lib_local: Special flag used when making a whole library's content local,
 * it needs specific handling.
 *
 * \return true if the block can be made local.
 */
bool BKE_lib_id_make_local(Main *bmain, ID *id, const bool test, const int flags)
{
  const bool lib_local = (flags & LIB_ID_MAKELOCAL_FULL_LIBRARY) != 0;

  /* We don't care whether ID is directly or indirectly linked
   * in case we are making a whole lib local... */
  if (!lib_local && (id->tag & LIB_TAG_INDIRECT)) {
    return false;
  }

  const IDTypeInfo *idtype_info = BKE_idtype_get_info_from_id(id);

  if (idtype_info != NULL) {
    if ((idtype_info->flags & IDTYPE_FLAGS_NO_MAKELOCAL) == 0) {
      if (!test) {
        if (idtype_info->make_local != NULL) {
          idtype_info->make_local(bmain, id, flags);
        }
        else {
          BKE_lib_id_make_local_generic(bmain, id, flags);
        }
      }
      return true;
    }
    return false;
  }

  BLI_assert(!"IDType Missing IDTypeInfo");
  return false;
}

struct IDCopyLibManagementData {
  const ID *id_src;
  ID *id_dst;
  int flag;
};

/* Increases usercount as required, and remap self ID pointers. */
static int id_copy_libmanagement_cb(LibraryIDLinkCallbackData *cb_data)
{
  ID **id_pointer = cb_data->id_pointer;
  ID *id = *id_pointer;
  const int cb_flag = cb_data->cb_flag;
  struct IDCopyLibManagementData *data = cb_data->user_data;

  /* Remap self-references to new copied ID. */
  if (id == data->id_src) {
    /* We cannot use id_self here, it is not *always* id_dst (thanks to $£!+@#&/? nodetrees). */
    id = *id_pointer = data->id_dst;
  }

  /* Increase used IDs refcount if needed and required. */
  if ((data->flag & LIB_ID_CREATE_NO_USER_REFCOUNT) == 0 && (cb_flag & IDWALK_CB_USER)) {
    id_us_plus(id);
  }

  return IDWALK_RET_NOP;
}

bool BKE_id_copy_is_allowed(const ID *id)
{
#define LIB_ID_TYPES_NOCOPY \
  ID_LI, ID_SCR, ID_WM, ID_WS, /* Not supported */ \
      ID_IP                    /* Deprecated */

  return !ELEM(GS(id->name), LIB_ID_TYPES_NOCOPY);

#undef LIB_ID_TYPES_NOCOPY
}

/**
 * Generic entry point for copying a data-block (new API).
 *
 * \note Copy is only affecting given data-block
 * (no ID used by copied one will be affected, besides usercount).
 * There is only one exception, if #LIB_ID_COPY_ACTIONS is defined,
 * actions used by animdata will be duplicated.
 *
 * \note Usercount of new copy is always set to 1.
 *
 * \param bmain: Main database, may be NULL only if LIB_ID_CREATE_NO_MAIN is specified.
 * \param id: Source data-block.
 * \param r_newid: Pointer to new (copied) ID pointer.
 * \param flag: Set of copy options, see DNA_ID.h enum for details
 * (leave to zero for default, full copy).
 * \return False when copying that ID type is not supported, true otherwise.
 */
bool BKE_id_copy_ex(Main *bmain, const ID *id, ID **r_newid, const int flag)
{
  BLI_assert(r_newid != NULL);
  /* Make sure destination pointer is all good. */
  if ((flag & LIB_ID_CREATE_NO_ALLOCATE) == 0) {
    *r_newid = NULL;
  }
  else {
    if (*r_newid != NULL) {
      /* Allow some garbage non-initialized memory to go in, and clean it up here. */
      const size_t size = BKE_libblock_get_alloc_info(GS(id->name), NULL);
      memset(*r_newid, 0, size);
    }
  }

  /* Early output is source is NULL. */
  if (id == NULL) {
    return false;
  }

  const IDTypeInfo *idtype_info = BKE_idtype_get_info_from_id(id);

  if (idtype_info != NULL) {
    if ((idtype_info->flags & IDTYPE_FLAGS_NO_COPY) != 0) {
      return false;
    }

    BKE_libblock_copy_ex(bmain, id, r_newid, flag);

    if (idtype_info->copy_data != NULL) {
      idtype_info->copy_data(bmain, *r_newid, id, flag);
    }
  }
  else {
    BLI_assert(!"IDType Missing IDTypeInfo");
  }

  /* Update ID refcount, remap pointers to self in new ID. */
  struct IDCopyLibManagementData data = {
      .id_src = id,
      .id_dst = *r_newid,
      .flag = flag,
  };
  BKE_library_foreach_ID_link(bmain, *r_newid, id_copy_libmanagement_cb, &data, IDWALK_NOP);

  /* Do not make new copy local in case we are copying outside of main...
   * XXX TODO: is this behavior OK, or should we need own flag to control that? */
  if ((flag & LIB_ID_CREATE_NO_MAIN) == 0) {
    BLI_assert((flag & LIB_ID_COPY_KEEP_LIB) == 0);
    lib_id_copy_ensure_local(bmain, id, *r_newid);
  }
  else {
    (*r_newid)->lib = id->lib;
  }

  return true;
}

/**
 * Invokes the appropriate copy method for the block and returns the result in
 * newid, unless test. Returns true if the block can be copied.
 */
bool BKE_id_copy(Main *bmain, const ID *id, ID **newid)
{
  return BKE_id_copy_ex(bmain, id, newid, LIB_ID_COPY_DEFAULT);
}

/**
 * Does a mere memory swap over the whole IDs data (including type-specific memory).
 * \note Most internal ID data itself is not swapped (only IDProperties are).
 */
static void id_swap(Main *bmain, ID *id_a, ID *id_b, const bool do_full_id)
{
  BLI_assert(GS(id_a->name) == GS(id_b->name));

  const IDTypeInfo *id_type = BKE_idtype_get_info_from_id(id_a);
  BLI_assert(id_type != NULL);
  const size_t id_struct_size = id_type->struct_size;

  const ID id_a_back = *id_a;
  const ID id_b_back = *id_b;

  char *id_swap_buff = alloca(id_struct_size);

  memcpy(id_swap_buff, id_a, id_struct_size);
  memcpy(id_a, id_b, id_struct_size);
  memcpy(id_b, id_swap_buff, id_struct_size);

  if (!do_full_id) {
    /* Restore original ID's internal data. */
    *id_a = id_a_back;
    *id_b = id_b_back;

    /* Exception: IDProperties. */
    id_a->properties = id_b_back.properties;
    id_b->properties = id_a_back.properties;
  }

  if (bmain != NULL) {
    /* Swap will have broken internal references to itself, restore them. */
    BKE_libblock_relink_ex(bmain, id_a, id_b, id_a, ID_REMAP_SKIP_NEVER_NULL_USAGE);
    BKE_libblock_relink_ex(bmain, id_b, id_a, id_b, ID_REMAP_SKIP_NEVER_NULL_USAGE);
  }
}

/**
 * Does a mere memory swap over the whole IDs data (including type-specific memory).
 * \note Most internal ID data itself is not swapped (only IDProperties are).
 *
 * \param bmain: May be NULL, in which case there will be no remapping of internal pointers to
 * itself.
 */
void BKE_lib_id_swap(Main *bmain, ID *id_a, ID *id_b)
{
  id_swap(bmain, id_a, id_b, false);
}

/**
 * Does a mere memory swap over the whole IDs data (including type-specific memory).
 * \note All internal ID data itself is also swapped.
 *
 * \param bmain: May be NULL, in which case there will be no remapping of internal pointers to
 * itself.
 */
void BKE_lib_id_swap_full(Main *bmain, ID *id_a, ID *id_b)
{
  id_swap(bmain, id_a, id_b, true);
}

/** Does *not* set ID->newid pointer. */
bool id_single_user(bContext *C, ID *id, PointerRNA *ptr, PropertyRNA *prop)
{
  ID *newid = NULL;
  PointerRNA idptr;

  if (id) {
    /* If property isn't editable,
     * we're going to have an extra block hanging around until we save. */
    if (RNA_property_editable(ptr, prop)) {
      Main *bmain = CTX_data_main(C);
      /* copy animation actions too */
      if (BKE_id_copy_ex(bmain, id, &newid, LIB_ID_COPY_DEFAULT | LIB_ID_COPY_ACTIONS) && newid) {
        /* us is 1 by convention with new IDs, but RNA_property_pointer_set
         * will also increment it, decrement it here. */
        id_us_min(newid);

        /* assign copy */
        RNA_id_pointer_create(newid, &idptr);
        RNA_property_pointer_set(ptr, prop, idptr, NULL);
        RNA_property_update(C, ptr, prop);

        /* tag grease pencil data-block and disable onion */
        if (GS(id->name) == ID_GD) {
          DEG_id_tag_update(id, ID_RECALC_TRANSFORM | ID_RECALC_GEOMETRY);
          DEG_id_tag_update(newid, ID_RECALC_TRANSFORM | ID_RECALC_GEOMETRY);
          bGPdata *gpd = (bGPdata *)newid;
          gpd->flag &= ~GP_DATA_SHOW_ONIONSKINS;
        }

        return true;
      }
    }
  }

  return false;
}

static int libblock_management_us_plus(LibraryIDLinkCallbackData *cb_data)
{
  ID **id_pointer = cb_data->id_pointer;
  const int cb_flag = cb_data->cb_flag;
  if (cb_flag & IDWALK_CB_USER) {
    id_us_plus(*id_pointer);
  }
  if (cb_flag & IDWALK_CB_USER_ONE) {
    id_us_ensure_real(*id_pointer);
  }

  return IDWALK_RET_NOP;
}

static int libblock_management_us_min(LibraryIDLinkCallbackData *cb_data)
{
  ID **id_pointer = cb_data->id_pointer;
  const int cb_flag = cb_data->cb_flag;
  if (cb_flag & IDWALK_CB_USER) {
    id_us_min(*id_pointer);
  }
  /* We can do nothing in IDWALK_CB_USER_ONE case! */

  return IDWALK_RET_NOP;
}

/** Add a 'NO_MAIN' data-block to given main (also sets usercounts of its IDs if needed). */
void BKE_libblock_management_main_add(Main *bmain, void *idv)
{
  ID *id = idv;

  BLI_assert(bmain != NULL);
  if ((id->tag & LIB_TAG_NO_MAIN) == 0) {
    return;
  }

  if ((id->tag & LIB_TAG_NOT_ALLOCATED) != 0) {
    /* We cannot add non-allocated ID to Main! */
    return;
  }

  /* We cannot allow non-userrefcounting IDs in Main database! */
  if ((id->tag & LIB_TAG_NO_USER_REFCOUNT) != 0) {
    BKE_library_foreach_ID_link(bmain, id, libblock_management_us_plus, NULL, IDWALK_NOP);
  }

  ListBase *lb = which_libbase(bmain, GS(id->name));
  BKE_main_lock(bmain);
  BLI_addtail(lb, id);
  BKE_id_new_name_validate(lb, id, NULL);
  /* alphabetic insertion: is in new_id */
  id->tag &= ~(LIB_TAG_NO_MAIN | LIB_TAG_NO_USER_REFCOUNT);
  bmain->is_memfile_undo_written = false;
  BKE_main_unlock(bmain);

  BKE_lib_libblock_session_uuid_ensure(id);
}

/** Remove a data-block from given main (set it to 'NO_MAIN' status). */
void BKE_libblock_management_main_remove(Main *bmain, void *idv)
{
  ID *id = idv;

  BLI_assert(bmain != NULL);
  if ((id->tag & LIB_TAG_NO_MAIN) != 0) {
    return;
  }

  /* For now, allow userrefcounting IDs to get out of Main - can be handy in some cases... */

  ListBase *lb = which_libbase(bmain, GS(id->name));
  BKE_main_lock(bmain);
  BLI_remlink(lb, id);
  id->tag |= LIB_TAG_NO_MAIN;
  bmain->is_memfile_undo_written = false;
  BKE_main_unlock(bmain);
}

void BKE_libblock_management_usercounts_set(Main *bmain, void *idv)
{
  ID *id = idv;

  if ((id->tag & LIB_TAG_NO_USER_REFCOUNT) == 0) {
    return;
  }

  BKE_library_foreach_ID_link(bmain, id, libblock_management_us_plus, NULL, IDWALK_NOP);
  id->tag &= ~LIB_TAG_NO_USER_REFCOUNT;
}

void BKE_libblock_management_usercounts_clear(Main *bmain, void *idv)
{
  ID *id = idv;

  /* We do not allow IDs in Main database to not be userrefcounting. */
  if ((id->tag & LIB_TAG_NO_USER_REFCOUNT) != 0 || (id->tag & LIB_TAG_NO_MAIN) != 0) {
    return;
  }

  BKE_library_foreach_ID_link(bmain, id, libblock_management_us_min, NULL, IDWALK_NOP);
  id->tag |= LIB_TAG_NO_USER_REFCOUNT;
}

/**
 * Clear or set given tags for all ids in listbase (runtime tags).
 */
void BKE_main_id_tag_listbase(ListBase *lb, const int tag, const bool value)
{
  ID *id;
  if (value) {
    for (id = lb->first; id; id = id->next) {
      id->tag |= tag;
    }
  }
  else {
    const int ntag = ~tag;
    for (id = lb->first; id; id = id->next) {
      id->tag &= ntag;
    }
  }
}

/**
 * Clear or set given tags for all ids of given type in bmain (runtime tags).
 */
void BKE_main_id_tag_idcode(struct Main *mainvar,
                            const short type,
                            const int tag,
                            const bool value)
{
  ListBase *lb = which_libbase(mainvar, type);

  BKE_main_id_tag_listbase(lb, tag, value);
}

/**
 * Clear or set given tags for all ids in bmain (runtime tags).
 */
void BKE_main_id_tag_all(struct Main *mainvar, const int tag, const bool value)
{
  ListBase *lbarray[MAX_LIBARRAY];
  int a;

  a = set_listbasepointers(mainvar, lbarray);
  while (a--) {
    BKE_main_id_tag_listbase(lbarray[a], tag, value);
  }
}

/**
 * Clear or set given flags for all ids in listbase (persistent flags).
 */
void BKE_main_id_flag_listbase(ListBase *lb, const int flag, const bool value)
{
  ID *id;
  if (value) {
    for (id = lb->first; id; id = id->next) {
      id->tag |= flag;
    }
  }
  else {
    const int nflag = ~flag;
    for (id = lb->first; id; id = id->next) {
      id->tag &= nflag;
    }
  }
}

/**
 * Clear or set given flags for all ids in bmain (persistent flags).
 */
void BKE_main_id_flag_all(Main *bmain, const int flag, const bool value)
{
  ListBase *lbarray[MAX_LIBARRAY];
  int a;
  a = set_listbasepointers(bmain, lbarray);
  while (a--) {
    BKE_main_id_flag_listbase(lbarray[a], flag, value);
  }
}

void BKE_main_id_repair_duplicate_names_listbase(ListBase *lb)
{
  int lb_len = 0;
  LISTBASE_FOREACH (ID *, id, lb) {
    if (id->lib == NULL) {
      lb_len += 1;
    }
  }
  if (lb_len <= 1) {
    return;
  }

  /* Fill an array because renaming sorts. */
  ID **id_array = MEM_mallocN(sizeof(*id_array) * lb_len, __func__);
  GSet *gset = BLI_gset_str_new_ex(__func__, lb_len);
  int i = 0;
  LISTBASE_FOREACH (ID *, id, lb) {
    if (id->lib == NULL) {
      id_array[i] = id;
      i++;
    }
  }
  for (i = 0; i < lb_len; i++) {
    if (!BLI_gset_add(gset, id_array[i]->name + 2)) {
      BKE_id_new_name_validate(lb, id_array[i], NULL);
    }
  }
  BLI_gset_free(gset, NULL);
  MEM_freeN(id_array);
}

void BKE_main_lib_objects_recalc_all(Main *bmain)
{
  Object *ob;

  /* flag for full recalc */
  for (ob = bmain->objects.first; ob; ob = ob->id.next) {
    if (ID_IS_LINKED(ob)) {
      DEG_id_tag_update(&ob->id, ID_RECALC_TRANSFORM | ID_RECALC_GEOMETRY | ID_RECALC_ANIMATION);
    }
  }

  DEG_id_type_tag(bmain, ID_OB);
}

/* *********** ALLOC AND FREE *****************
 *
 * BKE_libblock_free(ListBase *lb, ID *id )
 * provide a list-basis and data-block, but only ID is read
 *
 * void *BKE_libblock_alloc(ListBase *lb, type, name)
 * inserts in list and returns a new ID
 *
 * **************************** */

/**
 * Get allocation size of a given data-block type and optionally allocation name.
 */
size_t BKE_libblock_get_alloc_info(short type, const char **name)
{
  const IDTypeInfo *id_type = BKE_idtype_get_info_from_idcode(type);

  if (id_type == NULL) {
    if (name != NULL) {
      *name = NULL;
    }
    return 0;
  }

  if (name != NULL) {
    *name = id_type->name;
  }
  return id_type->struct_size;
}

/**
 * Allocates and returns memory of the right size for the specified block type,
 * initialized to zero.
 */
void *BKE_libblock_alloc_notest(short type)
{
  const char *name;
  size_t size = BKE_libblock_get_alloc_info(type, &name);
  if (size != 0) {
    return MEM_callocN(size, name);
  }
  BLI_assert(!"Request to allocate unknown data type");
  return NULL;
}

/**
 * Allocates and returns a block of the specified type, with the specified name
 * (adjusted as necessary to ensure uniqueness), and appended to the specified list.
 * The user count is set to 1, all other content (apart from name and links) being
 * initialized to zero.
 */
void *BKE_libblock_alloc(Main *bmain, short type, const char *name, const int flag)
{
  BLI_assert((flag & LIB_ID_CREATE_NO_ALLOCATE) == 0);

  ID *id = BKE_libblock_alloc_notest(type);

  if (id) {
    if ((flag & LIB_ID_CREATE_NO_MAIN) != 0) {
      id->tag |= LIB_TAG_NO_MAIN;
    }
    if ((flag & LIB_ID_CREATE_NO_USER_REFCOUNT) != 0) {
      id->tag |= LIB_TAG_NO_USER_REFCOUNT;
    }

    id->icon_id = 0;
    *((short *)id->name) = type;
    if ((flag & LIB_ID_CREATE_NO_USER_REFCOUNT) == 0) {
      id->us = 1;
    }
    if ((flag & LIB_ID_CREATE_NO_MAIN) == 0) {
      /* Note that 2.8x versioning has tested not to cause conflicts. */
      BLI_assert(bmain->is_locked_for_linking == false || ELEM(type, ID_WS, ID_GR));
      ListBase *lb = which_libbase(bmain, type);

      BKE_main_lock(bmain);
      BLI_addtail(lb, id);
      BKE_id_new_name_validate(lb, id, name);
      bmain->is_memfile_undo_written = false;
      /* alphabetic insertion: is in new_id */
      BKE_main_unlock(bmain);

      BKE_lib_libblock_session_uuid_ensure(id);

      /* TODO to be removed from here! */
      if ((flag & LIB_ID_CREATE_NO_DEG_TAG) == 0) {
        DEG_id_type_tag(bmain, type);
      }
    }
    else {
      BLI_strncpy(id->name + 2, name, sizeof(id->name) - 2);
    }
  }

  return id;
}

/**
 * Initialize an ID of given type, such that it has valid 'empty' data.
 * ID is assumed to be just calloc'ed.
 */
void BKE_libblock_init_empty(ID *id)
{
  const IDTypeInfo *idtype_info = BKE_idtype_get_info_from_id(id);

  if (idtype_info != NULL) {
    if (idtype_info->init_data != NULL) {
      idtype_info->init_data(id);
    }
    return;
  }

  BLI_assert(!"IDType Missing IDTypeInfo");
}

/* ********** ID session-wise UUID management. ********** */
static uint global_session_uuid = 0;

/**
 * Generate a session-wise uuid for the given \a id.
 *
 * \note "session-wise" here means while editing a given .blend file. Once a new .blend file is
 * loaded or created, undo history is cleared/reset, and so is the uuid counter.
 */
void BKE_lib_libblock_session_uuid_ensure(ID *id)
{
  if (id->session_uuid == MAIN_ID_SESSION_UUID_UNSET) {
    id->session_uuid = atomic_add_and_fetch_uint32(&global_session_uuid, 1);
    /* In case overflow happens, still assign a valid ID. This way opening files many times works
     * correctly. */
    if (UNLIKELY(id->session_uuid == MAIN_ID_SESSION_UUID_UNSET)) {
      id->session_uuid = atomic_add_and_fetch_uint32(&global_session_uuid, 1);
    }
  }
}

/**
 * Re-generate a new session-wise uuid for the given \a id.
 *
 * \warning This has a very specific use-case (to handle UI-related data-blocks that are kept
 * across new file reading, when we do keep existing UI). No other usage is expected currently.
 */
void BKE_lib_libblock_session_uuid_renew(ID *id)
{
  id->session_uuid = MAIN_ID_SESSION_UUID_UNSET;
  BKE_lib_libblock_session_uuid_ensure(id);
}

/**
 * Generic helper to create a new empty data-block of given type in given \a bmain database.
 *
 * \param name: can be NULL, in which case we get default name for this ID type.
 */
void *BKE_id_new(Main *bmain, const short type, const char *name)
{
  BLI_assert(bmain != NULL);

  if (name == NULL) {
    name = DATA_(BKE_idtype_idcode_to_name(type));
  }

  ID *id = BKE_libblock_alloc(bmain, type, name, 0);
  BKE_libblock_init_empty(id);

  return id;
}

/**
 * Generic helper to create a new temporary empty data-block of given type,
 * *outside* of any Main database.
 *
 * \param name: can be NULL, in which case we get default name for this ID type. */
void *BKE_id_new_nomain(const short type, const char *name)
{
  if (name == NULL) {
    name = DATA_(BKE_idtype_idcode_to_name(type));
  }

  ID *id = BKE_libblock_alloc(NULL,
                              type,
                              name,
                              LIB_ID_CREATE_NO_MAIN | LIB_ID_CREATE_NO_USER_REFCOUNT |
                                  LIB_ID_CREATE_NO_DEG_TAG);
  BKE_libblock_init_empty(id);

  return id;
}

void BKE_libblock_copy_ex(Main *bmain, const ID *id, ID **r_newid, const int orig_flag)
{
  ID *new_id = *r_newid;
  int flag = orig_flag;

  const bool is_private_id_data = (id->flag & LIB_EMBEDDED_DATA) != 0;

  BLI_assert((flag & LIB_ID_CREATE_NO_MAIN) != 0 || bmain != NULL);
  BLI_assert((flag & LIB_ID_CREATE_NO_MAIN) != 0 || (flag & LIB_ID_CREATE_NO_ALLOCATE) == 0);
  if (!is_private_id_data) {
    /* When we are handling private ID data, we might still want to manage usercounts, even
     * though that ID data-block is actually outside of Main... */
    BLI_assert((flag & LIB_ID_CREATE_NO_MAIN) == 0 ||
               (flag & LIB_ID_CREATE_NO_USER_REFCOUNT) != 0);
  }
  /* Never implicitly copy shapekeys when generating temp data outside of Main database. */
  BLI_assert((flag & LIB_ID_CREATE_NO_MAIN) == 0 || (flag & LIB_ID_COPY_SHAPEKEY) == 0);

  /* 'Private ID' data handling. */
  if ((bmain != NULL) && is_private_id_data) {
    flag |= LIB_ID_CREATE_NO_MAIN;
  }

  /* The id->flag bits to copy over. */
  const int copy_idflag_mask = LIB_EMBEDDED_DATA;

  if ((flag & LIB_ID_CREATE_NO_ALLOCATE) != 0) {
    /* r_newid already contains pointer to allocated memory. */
    /* TODO do we want to memset(0) whole mem before filling it? */
    BLI_strncpy(new_id->name, id->name, sizeof(new_id->name));
    new_id->us = 0;
    new_id->tag |= LIB_TAG_NOT_ALLOCATED | LIB_TAG_NO_MAIN | LIB_TAG_NO_USER_REFCOUNT;
    /* TODO Do we want/need to copy more from ID struct itself? */
  }
  else {
    new_id = BKE_libblock_alloc(bmain, GS(id->name), id->name + 2, flag);
  }
  BLI_assert(new_id != NULL);

  const size_t id_len = BKE_libblock_get_alloc_info(GS(new_id->name), NULL);
  const size_t id_offset = sizeof(ID);
  if ((int)id_len - (int)id_offset > 0) { /* signed to allow neg result */ /* XXX ????? */
    const char *cp = (const char *)id;
    char *cpn = (char *)new_id;

    memcpy(cpn + id_offset, cp + id_offset, id_len - id_offset);
  }

  new_id->flag = (new_id->flag & ~copy_idflag_mask) | (id->flag & copy_idflag_mask);

  /* We do not want any handling of usercount in code duplicating the data here, we do that all
   * at once in id_copy_libmanagement_cb() at the end. */
  const int copy_data_flag = orig_flag | LIB_ID_CREATE_NO_USER_REFCOUNT;

  if (id->properties) {
    new_id->properties = IDP_CopyProperty_ex(id->properties, copy_data_flag);
  }

  /* XXX Again... We need a way to control what we copy in a much more refined way.
   * We cannot always copy this, some internal copying will die on it! */
  /* For now, upper level code will have to do that itself when required. */
#if 0
  if (id->override != NULL) {
    BKE_override_copy(new_id, id);
  }
#endif

  if (id_can_have_animdata(new_id)) {
    IdAdtTemplate *iat = (IdAdtTemplate *)new_id;

    /* the duplicate should get a copy of the animdata */
    if ((flag & LIB_ID_COPY_NO_ANIMDATA) == 0) {
      /* Note that even though horrors like root nodetrees are not in bmain, the actions they use
       * in their anim data *are* in bmain... super-mega-hooray. */
      BLI_assert((copy_data_flag & LIB_ID_COPY_ACTIONS) == 0 ||
                 (copy_data_flag & LIB_ID_CREATE_NO_MAIN) == 0);
      iat->adt = BKE_animdata_copy(bmain, iat->adt, copy_data_flag);
    }
    else {
      iat->adt = NULL;
    }
  }

  if ((flag & LIB_ID_CREATE_NO_DEG_TAG) == 0 && (flag & LIB_ID_CREATE_NO_MAIN) == 0) {
    DEG_id_type_tag(bmain, GS(new_id->name));
  }

  *r_newid = new_id;
}

/* used everywhere in blenkernel */
void *BKE_libblock_copy(Main *bmain, const ID *id)
{
  ID *idn;

  BKE_libblock_copy_ex(bmain, id, &idn, 0);

  return idn;
}

/* XXX TODO: get rid of this useless wrapper at some point... */
void *BKE_libblock_copy_for_localize(const ID *id)
{
  ID *idn;
  BKE_libblock_copy_ex(NULL, id, &idn, LIB_ID_COPY_LOCALIZE | LIB_ID_COPY_NO_ANIMDATA);
  return idn;
}

/* ***************** ID ************************ */
ID *BKE_libblock_find_name(struct Main *bmain, const short type, const char *name)
{
  ListBase *lb = which_libbase(bmain, type);
  BLI_assert(lb != NULL);
  return BLI_findstring(lb, name, offsetof(ID, name) + 2);
}

/**
 * Sort given \a id into given \a lb list, using case-insensitive comparison of the id names.
 *
 * \note All other IDs beside given one are assumed already properly sorted in the list.
 *
 * \param id_sorting_hint: Ignored if NULL. Otherwise, used to check if we can insert \a id
 * immediately before or after that pointer. It must always be into given \a lb list.
 */
void id_sort_by_name(ListBase *lb, ID *id, ID *id_sorting_hint)
{
#define ID_SORT_STEP_SIZE 512

  ID *idtest;

  /* insert alphabetically */
  if (lb->first == lb->last) {
    return;
  }

  BLI_remlink(lb, id);

  /* Check if we can actually insert id before or after id_sorting_hint, if given. */
  if (id_sorting_hint != NULL && id_sorting_hint != id) {
    BLI_assert(BLI_findindex(lb, id_sorting_hint) >= 0);

    ID *id_sorting_hint_next = id_sorting_hint->next;
    if (BLI_strcasecmp(id_sorting_hint->name, id->name) < 0 &&
        (id_sorting_hint_next == NULL ||
         BLI_strcasecmp(id_sorting_hint_next->name, id->name) > 0)) {
      BLI_insertlinkafter(lb, id_sorting_hint, id);
      return;
    }

    ID *id_sorting_hint_prev = id_sorting_hint->prev;
    if (BLI_strcasecmp(id_sorting_hint->name, id->name) > 0 &&
        (id_sorting_hint_prev == NULL ||
         BLI_strcasecmp(id_sorting_hint_prev->name, id->name) < 0)) {
      BLI_insertlinkbefore(lb, id_sorting_hint, id);
      return;
    }
  }

  void *item_array[ID_SORT_STEP_SIZE];
  int item_array_index;

  /* Step one: We go backward over a whole chunk of items at once, until we find a limit item
   * that is lower than, or equal (should never happen!) to the one we want to insert. */
  /* Note: We start from the end, because in typical 'heavy' case (insertion of lots of IDs at
   * once using the same base name), newly inserted items will generally be towards the end
   * (higher extension numbers). */
  for (idtest = lb->last, item_array_index = ID_SORT_STEP_SIZE - 1; idtest != NULL;
       idtest = idtest->prev, item_array_index--) {
    item_array[item_array_index] = idtest;
    if (item_array_index == 0) {
      if ((idtest->lib == NULL && id->lib != NULL) ||
          BLI_strcasecmp(idtest->name, id->name) <= 0) {
        break;
      }
      item_array_index = ID_SORT_STEP_SIZE;
    }
  }

  /* Step two: we go forward in the selected chunk of items and check all of them, as we know
   * that our target is in there. */

  /* If we reached start of the list, current item_array_index is off-by-one.
   * Otherwise, we already know that it points to an item lower-or-equal-than the one we want to
   * insert, no need to redo the check for that one.
   * So we can increment that index in any case. */
  for (item_array_index++; item_array_index < ID_SORT_STEP_SIZE; item_array_index++) {
    idtest = item_array[item_array_index];
    if ((idtest->lib != NULL && id->lib == NULL) || BLI_strcasecmp(idtest->name, id->name) > 0) {
      BLI_insertlinkbefore(lb, idtest, id);
      break;
    }
  }
  if (item_array_index == ID_SORT_STEP_SIZE) {
    if (idtest == NULL) {
      /* If idtest is NULL here, it means that in the first loop, the last comparison was
       * performed exactly on the first item of the list, and that it also failed. In other
       * words, all items in the list are greater than inserted one, so we can put it at the
       * start of the list. */
      /* Note that BLI_insertlinkafter() would have same behavior in that case, but better be
       * explicit here. */
      BLI_addhead(lb, id);
    }
    else {
      BLI_insertlinkafter(lb, idtest, id);
    }
  }

#undef ID_SORT_STEP_SIZE
}

/* Note: this code assumes and ensures that the suffix number can never go beyond 1 billion. */
#define MAX_NUMBER 1000000000
/* We do not want to get "name.000", so minimal number is 1. */
#define MIN_NUMBER 1
/* The maximum value up to which we search for the actual smallest unused number. Beyond that
 * value, we will only use the first biggest unused number, without trying to 'fill the gaps'
 * in-between already used numbers... */
#define MAX_NUMBERS_IN_USE 1024

/**
 * Helper building final ID name from given base_name and number.
 *
 * If everything goes well and we do generate a valid final ID name in given name, we return
 * true. In case the final name would overflow the allowed ID name length, or given number is
 * bigger than maximum allowed value, we truncate further the base_name (and given name, which is
 * assumed to have the same 'base_name' part), and return false.
 */
static bool id_name_final_build(char *name, char *base_name, size_t base_name_len, int number)
{
  char number_str[11]; /* Dot + nine digits + NULL terminator. */
  size_t number_str_len = BLI_snprintf_rlen(number_str, ARRAY_SIZE(number_str), ".%.3d", number);

  /* If the number would lead to an overflow of the maximum ID name length, we need to truncate
   * the base name part and do all the number checks again. */
  if (base_name_len + number_str_len >= MAX_ID_NAME - 2 || number >= MAX_NUMBER) {
    if (base_name_len + number_str_len >= MAX_ID_NAME - 2) {
      base_name_len = MAX_ID_NAME - 2 - number_str_len - 1;
    }
    else {
      base_name_len--;
    }
    base_name[base_name_len] = '\0';

    /* Code above may have generated invalid utf-8 string, due to raw truncation.
     * Ensure we get a valid one now. */
    base_name_len -= (size_t)BLI_utf8_invalid_strip(base_name, base_name_len);

    /* Also truncate orig name, and start the whole check again. */
    name[base_name_len] = '\0';
    return false;
  }

  /* We have our final number, we can put it in name and exit the function. */
  BLI_strncpy(name + base_name_len, number_str, number_str_len + 1);
  return true;
}

/**
 * Check to see if an ID name is already used, and find a new one if so.
 * Return true if a new name was created (returned in name).
 *
 * Normally the ID that's being checked is already in the ListBase, so ID *id points at the new
 * entry. The Python Library module needs to know what the name of a data-block will be before it
 * is appended, in this case ID *id is NULL.
 */
static bool check_for_dupid(ListBase *lb, ID *id, char *name, ID **r_id_sorting_hint)
{
  BLI_assert(strlen(name) < MAX_ID_NAME - 2);

  *r_id_sorting_hint = NULL;

  ID *id_test = lb->first;
  bool is_name_changed = false;

  if (id_test == NULL) {
    return is_name_changed;
  }

  const short id_type = (short)GS(id_test->name);

  /* Static storage of previous handled ID/name info, used to perform a quicker test and optimize
   * creation of huge number of IDs using the same given base name. */
  static char prev_orig_base_name[MAX_ID_NAME - 2] = {0};
  static char prev_final_base_name[MAX_ID_NAME - 2] = {0};
  static short prev_id_type = ID_LINK_PLACEHOLDER; /* Should never exist in actual ID list. */
  static int prev_number = MIN_NUMBER - 1;

  /* Initial test to check whether we can 'shortcut' the more complex loop of the main code
   * below. Note that we do not do that for low numbers, as that would prevent using actual
   * smallest available number in some cases, and benefits of this special case handling mostly
   * show up with high numbers anyway. */
  if (id_type == prev_id_type && prev_number >= MAX_NUMBERS_IN_USE &&
      prev_number < MAX_NUMBER - 1 && name[0] == prev_final_base_name[0]) {

    /* Get the name and number parts ("name.number"). */
    char base_name[MAX_ID_NAME - 2];
    int number = MIN_NUMBER;
    size_t base_name_len = BLI_split_name_num(base_name, &number, name, '.');
    size_t prev_final_base_name_len = strlen(prev_final_base_name);
    size_t prev_orig_base_name_len = strlen(prev_orig_base_name);

    if (base_name_len == prev_orig_base_name_len &&
        STREQLEN(base_name, prev_orig_base_name, prev_orig_base_name_len)) {
      /* Once we have ensured given base_name and original previous one are the same, we can
       * check that previously used number is actually used, and that next one is free. */
      /* Note that from now on, we only used previous final base name, as it might have been
       * truncated from original one due to number suffix length. */
      char final_name[MAX_ID_NAME - 2];
      char prev_final_name[MAX_ID_NAME - 2];
      BLI_strncpy(final_name, prev_final_base_name, prev_final_base_name_len + 1);
      BLI_strncpy(prev_final_name, prev_final_base_name, prev_final_base_name_len + 1);

      if (id_name_final_build(final_name, base_name, prev_final_base_name_len, prev_number + 1) &&
          id_name_final_build(prev_final_name, base_name, prev_final_base_name_len, prev_number)) {
        /* We successfully built valid final names of previous and current iterations,
         * now we have to ensure that previous final name is indeed used in current ID list,
         * and that current one is not. */
        bool is_valid = false;
        for (id_test = lb->first; id_test; id_test = id_test->next) {
          if (id != id_test && !ID_IS_LINKED(id_test)) {
            if (id_test->name[2] == final_name[0] && STREQ(final_name, id_test->name + 2)) {
              /* We expect final_name to not be already used, so this is a failure. */
              is_valid = false;
              break;
            }
            /* Previous final name should only be found once in the list, so if it was found
             * already, no need to do a string comparison again. */
            if (!is_valid && id_test->name[2] == prev_final_name[0] &&
                STREQ(prev_final_name, id_test->name + 2)) {
              is_valid = true;
              *r_id_sorting_hint = id_test;
            }
          }
        }

        if (is_valid) {
          /* Only the number changed, prev_orig_base_name, prev_final_base_name and prev_id_type
           * remain the same. */
          prev_number++;

          strcpy(name, final_name);
          return true;
        }
      }
    }
  }

  /* To speed up finding smallest unused number within [0 .. MAX_NUMBERS_IN_USE - 1].
   * We do not bother beyond that point. */
  ID *ids_in_use[MAX_NUMBERS_IN_USE] = {NULL};

  bool is_first_run = true;
  while (true) {
    /* Get the name and number parts ("name.number"). */
    char base_name[MAX_ID_NAME - 2];
    int number = MIN_NUMBER;
    size_t base_name_len = BLI_split_name_num(base_name, &number, name, '.');

    /* Store previous original given base name now, as we might alter it later in code below. */
    if (is_first_run) {
      strcpy(prev_orig_base_name, base_name);
      is_first_run = false;
    }

    /* In case we get an insane initial number suffix in given name. */
    /* Note: BLI_split_name_num() cannot return negative numbers, so we do not have to check for
     * that here. */
    if (number >= MAX_NUMBER || number < MIN_NUMBER) {
      number = MIN_NUMBER;
    }

    bool is_orig_name_used = false;
    for (id_test = lb->first; id_test; id_test = id_test->next) {
      char base_name_test[MAX_ID_NAME - 2];
      int number_test;
      if ((id != id_test) && !ID_IS_LINKED(id_test) && (name[0] == id_test->name[2]) &&
          (id_test->name[base_name_len + 2] == '.' || id_test->name[base_name_len + 2] == '\0') &&
          STREQLEN(name, id_test->name + 2, base_name_len) &&
          (BLI_split_name_num(base_name_test, &number_test, id_test->name + 2, '.') ==
           base_name_len)) {
        /* If we did not yet encounter exact same name as the given one, check the remaining
         * parts of the strings. */
        if (!is_orig_name_used) {
          is_orig_name_used = STREQ(name + base_name_len, id_test->name + 2 + base_name_len);
        }
        /* Mark number of current id_test name as used, if possible. */
        if (number_test < MAX_NUMBERS_IN_USE) {
          ids_in_use[number_test] = id_test;
        }
        /* Keep track of first largest unused number. */
        if (number <= number_test) {
          *r_id_sorting_hint = id_test;
          number = number_test + 1;
        }
      }
    }

    /* If there is no double, we are done.
     * Note however that name might have been changed (truncated) in a previous iteration
     * already.
     */
    if (!is_orig_name_used) {
      /* Don't bother updating prev_ static variables here, this case is not supposed to happen
       * that often, and is not straight-forward here, so just ignore and reset them to default.
       */
      prev_id_type = ID_LINK_PLACEHOLDER;
      prev_final_base_name[0] = '\0';
      prev_number = MIN_NUMBER - 1;

      /* Value set previously is meaningless in that case. */
      *r_id_sorting_hint = NULL;

      return is_name_changed;
    }

    /* Decide which value of number to use, either the smallest unused one if possible, or
     * default to the first largest unused one we got from previous loop. */
    for (int i = MIN_NUMBER; i < MAX_NUMBERS_IN_USE; i++) {
      if (ids_in_use[i] == NULL) {
        number = i;
        if (i > 0) {
          *r_id_sorting_hint = ids_in_use[i - 1];
        }
        break;
      }
    }
    /* At this point, number is either the lowest unused number within
     * [MIN_NUMBER .. MAX_NUMBERS_IN_USE - 1], or 1 greater than the largest used number if all
     * those low ones are taken.
     * We can't be bothered to look for the lowest unused number beyond
     * (MAX_NUMBERS_IN_USE - 1).
     */
    /* We know for wure that name will be changed. */
    is_name_changed = true;

    /* If id_name_final_build helper returns false, it had to truncate further given name, hence
     * we have to go over the whole check again. */
    if (!id_name_final_build(name, base_name, base_name_len, number)) {
      /* We have to clear our list of small used numbers before we do the whole check again. */
      memset(ids_in_use, 0, sizeof(ids_in_use));

      continue;
    }

    /* Update prev_ static variables, in case next call is for the same type of IDs and with the
     * same initial base name, we can skip a lot of above process. */
    prev_id_type = id_type;
    strcpy(prev_final_base_name, base_name);
    prev_number = number;

    return is_name_changed;
  }

#undef MAX_NUMBERS_IN_USE
}

#undef MIN_NUMBER
#undef MAX_NUMBER

/**
 * Ensures given ID has a unique name in given listbase.
 *
 * Only for local IDs (linked ones already have a unique ID in their library).
 *
 * \return true if a new name had to be created.
 */
bool BKE_id_new_name_validate(ListBase *lb, ID *id, const char *tname)
{
  bool result;
  char name[MAX_ID_NAME - 2];

  /* if library, don't rename */
  if (ID_IS_LINKED(id)) {
    return false;
  }

  /* if no name given, use name of current ID
   * else make a copy (tname args can be const) */
  if (tname == NULL) {
    tname = id->name + 2;
  }

  BLI_strncpy(name, tname, sizeof(name));

  if (name[0] == '\0') {
    /* Disallow empty names. */
    BLI_strncpy(name, DATA_(BKE_idtype_idcode_to_name(GS(id->name))), sizeof(name));
  }
  else {
    /* disallow non utf8 chars,
     * the interface checks for this but new ID's based on file names don't */
    BLI_utf8_invalid_strip(name, strlen(name));
  }

  ID *id_sorting_hint = NULL;
  result = check_for_dupid(lb, id, name, &id_sorting_hint);
  strcpy(id->name + 2, name);

  /* This was in 2.43 and previous releases
   * however all data in blender should be sorted, not just duplicate names
   * sorting should not hurt, but noting just in case it alters the way other
   * functions work, so sort every time. */
#if 0
  if (result) {
    id_sort_by_name(lb, id, id_sorting_hint);
  }
#endif

  id_sort_by_name(lb, id, id_sorting_hint);

  return result;
}

/* next to indirect usage in read/writefile also in editobject.c scene.c */
void BKE_main_id_clear_newpoins(Main *bmain)
{
  ID *id;

  FOREACH_MAIN_ID_BEGIN (bmain, id) {
    id->newid = NULL;
    id->tag &= ~LIB_TAG_NEW;
  }
  FOREACH_MAIN_ID_END;
}

static int id_refcount_recompute_callback(LibraryIDLinkCallbackData *cb_data)
{
  ID **id_pointer = cb_data->id_pointer;
  const int cb_flag = cb_data->cb_flag;
  const bool do_linked_only = (bool)POINTER_AS_INT(cb_data->user_data);

  if (*id_pointer == NULL) {
    return IDWALK_RET_NOP;
  }
  if (do_linked_only && !ID_IS_LINKED(*id_pointer)) {
    return IDWALK_RET_NOP;
  }

  if (cb_flag & IDWALK_CB_USER) {
    /* Do not touch to direct/indirect linked status here... */
    id_us_plus_no_lib(*id_pointer);
  }
  if (cb_flag & IDWALK_CB_USER_ONE) {
    id_us_ensure_real(*id_pointer);
  }

  return IDWALK_RET_NOP;
}

void BKE_main_id_refcount_recompute(struct Main *bmain, const bool do_linked_only)
{
  ID *id;

  FOREACH_MAIN_ID_BEGIN (bmain, id) {
    if (!ID_IS_LINKED(id) && do_linked_only) {
      continue;
    }
    id->us = ID_FAKE_USERS(id);
    /* Note that we keep EXTRAUSER tag here, since some UI users may define it too... */
    if (id->tag & LIB_TAG_EXTRAUSER) {
      id->tag &= ~(LIB_TAG_EXTRAUSER | LIB_TAG_EXTRAUSER_SET);
      id_us_ensure_real(id);
    }
  }
  FOREACH_MAIN_ID_END;

  /* Go over whole Main database to re-generate proper usercounts... */
  FOREACH_MAIN_ID_BEGIN (bmain, id) {
    BKE_library_foreach_ID_link(bmain,
                                id,
                                id_refcount_recompute_callback,
                                POINTER_FROM_INT((int)do_linked_only),
                                IDWALK_READONLY | IDWALK_INCLUDE_UI);
  }
  FOREACH_MAIN_ID_END;
}

static void library_make_local_copying_check(ID *id,
                                             GSet *loop_tags,
                                             MainIDRelations *id_relations,
                                             GSet *done_ids)
{
  if (BLI_gset_haskey(done_ids, id)) {
    return; /* Already checked, nothing else to do. */
  }

  MainIDRelationsEntry *entry = BLI_ghash_lookup(id_relations->id_used_to_user, id);
  BLI_gset_insert(loop_tags, id);
  for (; entry != NULL; entry = entry->next) {

    /* Used_to_user stores ID pointer, not pointer to ID pointer. */
    ID *par_id = (ID *)entry->id_pointer;

    /* Our oh-so-beloved 'from' pointers... Those should always be ignored here, since the actual
     * relation we want to check is in the other way around. */
    if (entry->usage_flag & IDWALK_CB_LOOPBACK) {
      continue;
    }

    /* Shapekeys are considered 'private' to their owner ID here, and never tagged
     * (since they cannot be linked), so we have to switch effective parent to their owner.
     */
    if (GS(par_id->name) == ID_KE) {
      par_id = ((Key *)par_id)->from;
    }

    if (par_id->lib == NULL) {
      /* Local user, early out to avoid some gset querying... */
      continue;
    }
    if (!BLI_gset_haskey(done_ids, par_id)) {
      if (BLI_gset_haskey(loop_tags, par_id)) {
        /* We are in a 'dependency loop' of IDs, this does not say us anything, skip it.
         * Note that this is the situation that can lead to archipelagoes of linked data-blocks
         * (since all of them have non-local users, they would all be duplicated,
         * leading to a loop of unused linked data-blocks that cannot be freed since they all use
         * each other...). */
        continue;
      }
      /* Else, recursively check that user ID. */
      library_make_local_copying_check(par_id, loop_tags, id_relations, done_ids);
    }

    if (par_id->tag & LIB_TAG_DOIT) {
      /* This user will be fully local in future, so far so good,
       * nothing to do here but check next user. */
    }
    else {
      /* This user won't be fully local in future, so current ID won't be either.
       * And we are done checking it. */
      id->tag &= ~LIB_TAG_DOIT;
      break;
    }
  }
  BLI_gset_add(done_ids, id);
  BLI_gset_remove(loop_tags, id, NULL);
}

/**
 * Make linked data-blocks local.
 *
 * \param bmain: Almost certainly global main.
 * \param lib: If not NULL, only make local data-blocks from this library.
 * \param untagged_only: If true, only make local data-blocks not tagged with
 * LIB_TAG_PRE_EXISTING.
 * \param set_fake: If true, set fake user on all localized data-blocks
 * (except group and objects ones).
 */
/* Note: Old (2.77) version was simply making (tagging) data-blocks as local,
 * without actually making any check whether they were also indirectly used or not...
 *
 * Current version uses regular id_make_local callback, with advanced pre-processing step to
 * detect all cases of IDs currently indirectly used, but which will be used by local data only
 * once this function is finished.  This allows to avoid any unneeded duplication of IDs, and
 * hence all time lost afterwards to remove orphaned linked data-blocks...
 */
void BKE_library_make_local(Main *bmain,
                            const Library *lib,
                            GHash *old_to_new_ids,
                            const bool untagged_only,
                            const bool set_fake)
{
  ListBase *lbarray[MAX_LIBARRAY];

  LinkNode *todo_ids = NULL;
  LinkNode *copied_ids = NULL;
  MemArena *linklist_mem = BLI_memarena_new(512 * sizeof(*todo_ids), __func__);

  GSet *done_ids = BLI_gset_ptr_new(__func__);

#ifdef DEBUG_TIME
  TIMEIT_START(make_local);
#endif

  BKE_main_relations_create(bmain, 0);

#ifdef DEBUG_TIME
  printf("Pre-compute current ID relations: Done.\n");
  TIMEIT_VALUE_PRINT(make_local);
#endif

  /* Step 1: Detect data-blocks to make local. */
  for (int a = set_listbasepointers(bmain, lbarray); a--;) {
    ID *id = lbarray[a]->first;

    /* Do not explicitly make local non-linkable IDs (shapekeys, in fact),
     * they are assumed to be handled by real data-blocks responsible of them. */
    const bool do_skip = (id && !BKE_idtype_idcode_is_linkable(GS(id->name)));

    for (; id; id = id->next) {
      ID *ntree = (ID *)ntreeFromID(id);

      id->tag &= ~LIB_TAG_DOIT;
      if (ntree != NULL) {
        ntree->tag &= ~LIB_TAG_DOIT;
      }

      if (id->lib == NULL) {
        id->tag &= ~(LIB_TAG_EXTERN | LIB_TAG_INDIRECT | LIB_TAG_NEW);
        id->flag &= ~LIB_INDIRECT_WEAK_LINK;
      }
      /* The check on the fourth line (LIB_TAG_PRE_EXISTING) is done so it's possible to tag data
       * you don't want to be made local, used for appending data,
       * so any libdata already linked wont become local (very nasty
       * to discover all your links are lost after appending).
       * Also, never ever make proxified objects local, would not make any sense. */
      /* Some more notes:
       *   - Shapekeys are never tagged here (since they are not linkable).
       *   - Nodetrees used in materials etc. have to be tagged manually,
       *     since they do not exist in Main (!).
       * This is ok-ish on 'make local' side of things
       * (since those are handled by their 'owner' IDs),
       * but complicates slightly the pre-processing of relations between IDs at step 2... */
      else if (!do_skip && id->tag & (LIB_TAG_EXTERN | LIB_TAG_INDIRECT | LIB_TAG_NEW) &&
               ELEM(lib, NULL, id->lib) &&
               !(GS(id->name) == ID_OB && ((Object *)id)->proxy_from != NULL) &&
               ((untagged_only == false) || !(id->tag & LIB_TAG_PRE_EXISTING))) {
        BLI_linklist_prepend_arena(&todo_ids, id, linklist_mem);
        id->tag |= LIB_TAG_DOIT;

        /* Tag those nasty non-ID nodetrees,
         * but do not add them to todo list, making them local is handled by 'owner' ID.
         * This is needed for library_make_local_copying_check() to work OK at step 2. */
        if (ntree != NULL) {
          ntree->tag |= LIB_TAG_DOIT;
        }
      }
      else {
        /* Linked ID that we won't be making local (needed info for step 2, see below). */
        BLI_gset_add(done_ids, id);
      }
    }
  }

#ifdef DEBUG_TIME
  printf("Step 1: Detect data-blocks to make local: Done.\n");
  TIMEIT_VALUE_PRINT(make_local);
#endif

  /* Step 2: Check which data-blocks we can directly make local
   * (because they are only used by already, or future, local data),
   * others will need to be duplicated. */
  GSet *loop_tags = BLI_gset_ptr_new(__func__);
  for (LinkNode *it = todo_ids; it; it = it->next) {
    library_make_local_copying_check(it->link, loop_tags, bmain->relations, done_ids);
    BLI_assert(BLI_gset_len(loop_tags) == 0);
  }
  BLI_gset_free(loop_tags, NULL);
  BLI_gset_free(done_ids, NULL);

  /* Next step will most likely add new IDs, better to get rid of this mapping now. */
  BKE_main_relations_free(bmain);

#ifdef DEBUG_TIME
  printf("Step 2: Check which data-blocks we can directly make local: Done.\n");
  TIMEIT_VALUE_PRINT(make_local);
#endif

  /* Step 3: Make IDs local, either directly (quick and simple), or using generic process,
   * which involves more complex checks and might instead
   * create a local copy of original linked ID. */
  for (LinkNode *it = todo_ids, *it_next; it; it = it_next) {
    it_next = it->next;
    ID *id = it->link;

    if (id->tag & LIB_TAG_DOIT) {
      /* We know all users of this object are local or will be made fully local, even if
       * currently there are some indirect usages. So instead of making a copy that we'll likely
       * get rid of later, directly make that data block local.
       * Saves a tremendous amount of time with complex scenes... */
      lib_id_clear_library_data_ex(bmain, id);
      BKE_lib_id_expand_local(bmain, id);
      id->tag &= ~LIB_TAG_DOIT;

      if (GS(id->name) == ID_OB) {
        BKE_rigidbody_ensure_local_object(bmain, (Object *)id);
      }
    }
    else {
      /* In this specific case, we do want to make ID local even if it has no local usage yet...
       * Note that for objects, we don't want proxy pointers to be cleared yet. This will happen
       * down the road in this function.
       */
      BKE_lib_id_make_local(bmain,
                            id,
                            false,
                            LIB_ID_MAKELOCAL_FULL_LIBRARY |
                                LIB_ID_MAKELOCAL_OBJECT_NO_PROXY_CLEARING);

      if (id->newid) {
        if (GS(id->newid->name) == ID_OB) {
          BKE_rigidbody_ensure_local_object(bmain, (Object *)id->newid);
        }

        /* Reuse already allocated LinkNode (transferring it from todo_ids to copied_ids). */
        BLI_linklist_prepend_nlink(&copied_ids, id, it);
      }
    }

    if (set_fake) {
      if (!ELEM(GS(id->name), ID_OB, ID_GR)) {
        /* do not set fake user on objects, groups (instancing) */
        id_fake_user_set(id);
      }
    }
  }

#ifdef DEBUG_TIME
  printf("Step 3: Make IDs local: Done.\n");
  TIMEIT_VALUE_PRINT(make_local);
#endif

  /* At this point, we are done with directly made local IDs.
   * Now we have to handle duplicated ones, since their
   * remaining linked original counterpart may not be needed anymore... */
  todo_ids = NULL;

  /* Step 4: We have to remap local usages of old (linked) ID to new (local)
   * ID in a separated loop,
   * as lbarray ordering is not enough to ensure us we did catch all dependencies
   * (e.g. if making local a parent object before its child...). See T48907. */
  /* TODO This is now the biggest step by far (in term of processing time).
   * We may be able to gain here by using again main->relations mapping, but...
   * this implies BKE_libblock_remap & co to be able to update main->relations on the fly.
   * Have to think about it a bit more, and see whether new code is OK first, anyway. */
  for (LinkNode *it = copied_ids; it; it = it->next) {
    ID *id = it->link;

    BLI_assert(id->newid != NULL);
    BLI_assert(id->lib != NULL);

    BKE_libblock_remap(bmain, id, id->newid, ID_REMAP_SKIP_INDIRECT_USAGE);
    if (old_to_new_ids) {
      BLI_ghash_insert(old_to_new_ids, id, id->newid);
    }

    /* Special hack for groups... Thing is, since we can't instantiate them here, we need to
     * ensure they remain 'alive' (only instantiation is a real group 'user'... *sigh* See
     * T49722. */
    if (GS(id->name) == ID_GR && (id->tag & LIB_TAG_INDIRECT) != 0) {
      id_us_ensure_real(id->newid);
    }
  }

#ifdef DEBUG_TIME
  printf("Step 4: Remap local usages of old (linked) ID to new (local) ID: Done.\n");
  TIMEIT_VALUE_PRINT(make_local);
#endif

  /* Step 5: proxy 'remapping' hack. */
  for (LinkNode *it = copied_ids; it; it = it->next) {
    ID *id = it->link;

    /* Attempt to re-link copied proxy objects. This allows appending of an entire scene
     * from another blend file into this one, even when that blend file contains proxified
     * armatures that have local references. Since the proxified object needs to be linked
     * (not local), this will only work when the "Localize all" checkbox is disabled.
     * TL;DR: this is a dirty hack on top of an already weak feature (proxies). */
    if (GS(id->name) == ID_OB && ((Object *)id)->proxy != NULL) {
      Object *ob = (Object *)id;
      Object *ob_new = (Object *)id->newid;
      bool is_local = false, is_lib = false;

      /* Proxies only work when the proxified object is linked-in from a library. */
      if (ob->proxy->id.lib == NULL) {
        CLOG_WARN(&LOG,
                  "proxy object %s will loose its link to %s, because the "
                  "proxified object is local.",
                  id->newid->name,
                  ob->proxy->id.name);
        continue;
      }

      BKE_library_ID_test_usages(bmain, id, &is_local, &is_lib);

      /* We can only switch the proxy'ing to a made-local proxy if it is no longer
       * referred to from a library. Not checking for local use; if new local proxy
       * was not used locally would be a nasty bug! */
      if (is_local || is_lib) {
        CLOG_WARN(&LOG,
                  "made-local proxy object %s will loose its link to %s, "
                  "because the linked-in proxy is referenced (is_local=%i, is_lib=%i).",
                  id->newid->name,
                  ob->proxy->id.name,
                  is_local,
                  is_lib);
      }
      else {
        /* we can switch the proxy'ing from the linked-in to the made-local proxy.
         * BKE_object_make_proxy() shouldn't be used here, as it allocates memory that
         * was already allocated by object_make_local() (which called BKE_object_copy). */
        ob_new->proxy = ob->proxy;
        ob_new->proxy_group = ob->proxy_group;
        ob_new->proxy_from = ob->proxy_from;
        ob_new->proxy->proxy_from = ob_new;
        ob->proxy = ob->proxy_from = ob->proxy_group = NULL;
      }
    }
  }

#ifdef DEBUG_TIME
  printf("Step 5: Proxy 'remapping' hack: Done.\n");
  TIMEIT_VALUE_PRINT(make_local);
#endif

  /* This is probably more of a hack than something we should do here, but...
   * Issue is, the whole copying + remapping done in complex cases above may leave pose-channels
   * of armatures in complete invalid state (more precisely, the bone pointers of the
   * pose-channels - very crappy cross-data-blocks relationship), se we tag it to be fully
   * recomputed, but this does not seems to be enough in some cases, and evaluation code ends up
   * trying to evaluate a not-yet-updated armature object's deformations.
   * Try "make all local" in 04_01_H.lighting.blend from Agent327 without this, e.g. */
  for (Object *ob = bmain->objects.first; ob; ob = ob->id.next) {
    if (ob->data != NULL && ob->type == OB_ARMATURE && ob->pose != NULL &&
        ob->pose->flag & POSE_RECALC) {
      BKE_pose_rebuild(bmain, ob, ob->data, true);
    }
  }

#ifdef DEBUG_TIME
  printf("Hack: Forcefully rebuild armature object poses: Done.\n");
  TIMEIT_VALUE_PRINT(make_local);
#endif

  BKE_main_id_clear_newpoins(bmain);
  BLI_memarena_free(linklist_mem);

#ifdef DEBUG_TIME
  printf("Cleanup and finish: Done.\n");
  TIMEIT_END(make_local);
#endif
}

/**
 * Use after setting the ID's name
 * When name exists: call 'new_id'
 */
void BLI_libblock_ensure_unique_name(Main *bmain, const char *name)
{
  ListBase *lb;
  ID *idtest;

  lb = which_libbase(bmain, GS(name));
  if (lb == NULL) {
    return;
  }

  /* search for id */
  idtest = BLI_findstring(lb, name + 2, offsetof(ID, name) + 2);
  if (idtest != NULL) {
    /* BKE_id_new_name_validate also takes care of sorting. */
    BKE_id_new_name_validate(lb, idtest, NULL);
    bmain->is_memfile_undo_written = false;
  }
}

/**
 * Sets the name of a block to name, suitably adjusted for uniqueness.
 */
void BKE_libblock_rename(Main *bmain, ID *id, const char *name)
{
  ListBase *lb = which_libbase(bmain, GS(id->name));
  if (BKE_id_new_name_validate(lb, id, name)) {
    bmain->is_memfile_undo_written = false;
  }
}

/**
 * Generate full name of the data-block (without ID code, but with library if any).
 *
 * \note Result is unique to a given ID type in a given Main database.
 *
 * \param name: An allocated string of minimal length #MAX_ID_FULL_NAME,
 * will be filled with generated string.
 */
void BKE_id_full_name_get(char name[MAX_ID_FULL_NAME], const ID *id)
{
  strcpy(name, id->name + 2);

  if (id->lib != NULL) {
    const size_t idname_len = strlen(id->name + 2);
    const size_t libname_len = strlen(id->lib->id.name + 2);

    name[idname_len] = ' ';
    name[idname_len + 1] = '[';
    strcpy(name + idname_len + 2, id->lib->id.name + 2);
    name[idname_len + 2 + libname_len] = ']';
    name[idname_len + 2 + libname_len + 1] = '\0';
  }
}

/**
 * Generate full name of the data-block (without ID code, but with library if any),
 * with a 3-character prefix prepended indicating whether it comes from a library,
 * is overriding, has a fake or no user, etc.
 *
 * \note Result is unique to a given ID type in a given Main database.
 *
 * \param name: An allocated string of minimal length #MAX_ID_FULL_NAME_UI,
 * will be filled with generated string.
 */
void BKE_id_full_name_ui_prefix_get(char name[MAX_ID_FULL_NAME_UI], const ID *id)
{
  name[0] = id->lib ? (ID_MISSING(id) ? 'M' : 'L') : ID_IS_OVERRIDE_LIBRARY(id) ? 'O' : ' ';
  name[1] = (id->flag & LIB_FAKEUSER) ? 'F' : ((id->us == 0) ? '0' : ' ');
  name[2] = ' ';

  BKE_id_full_name_get(name + 3, id);
}

/**
 * Generate a concatenation of ID name (including two-chars type code) and its lib name, if any.
 *
 * \return A unique allocated string key for any ID in the whole Main database.
 */
char *BKE_id_to_unique_string_key(const struct ID *id)
{
  if (id->lib == NULL) {
    return BLI_strdup(id->name);
  }
  else {
    /* Prefix with an ascii character in the range of 32..96 (visible)
     * this ensures we can't have a library ID pair that collide.
     * Where 'LIfooOBbarOBbaz' could be ('LIfoo, OBbarOBbaz') or ('LIfooOBbar', 'OBbaz'). */
    const char ascii_len = strlen(id->lib->id.name + 2) + 32;
    return BLI_sprintfN("%c%s%s", ascii_len, id->lib->id.name, id->name);
  }
}

void BKE_id_tag_set_atomic(ID *id, int tag)
{
  atomic_fetch_and_or_int32(&id->tag, tag);
}

void BKE_id_tag_clear_atomic(ID *id, int tag)
{
  atomic_fetch_and_and_int32(&id->tag, ~tag);
}

/**
 * Check that given ID pointer actually is in G_MAIN.
 * Main intended use is for debug asserts in places we cannot easily get rid of G_Main...
 */
bool BKE_id_is_in_global_main(ID *id)
{
  /* We do not want to fail when id is NULL here, even though this is a bit strange behavior...
   */
  return (id == NULL || BLI_findindex(which_libbase(G_MAIN, GS(id->name)), id) != -1);
}

/************************* Datablock order in UI **************************/

static int *id_order_get(ID *id)
{
  /* Only for workspace tabs currently. */
  switch (GS(id->name)) {
    case ID_WS:
      return &((WorkSpace *)id)->order;
    default:
      return NULL;
  }
}

static int id_order_compare(const void *a, const void *b)
{
  ID *id_a = ((LinkData *)a)->data;
  ID *id_b = ((LinkData *)b)->data;

  int *order_a = id_order_get(id_a);
  int *order_b = id_order_get(id_b);

  if (order_a && order_b) {
    if (*order_a < *order_b) {
      return -1;
    }
    else if (*order_a > *order_b) {
      return 1;
    }
  }

  return strcmp(id_a->name, id_b->name);
}

/**
 * Returns ordered list of data-blocks for display in the UI.
 * Result is list of LinkData of IDs that must be freed.
 */
void BKE_id_ordered_list(ListBase *ordered_lb, const ListBase *lb)
{
  BLI_listbase_clear(ordered_lb);

  LISTBASE_FOREACH (ID *, id, lb) {
    BLI_addtail(ordered_lb, BLI_genericNodeN(id));
  }

  BLI_listbase_sort(ordered_lb, id_order_compare);

  int num = 0;
  LISTBASE_FOREACH (LinkData *, link, ordered_lb) {
    int *order = id_order_get(link->data);
    if (order) {
      *order = num++;
    }
  }
}

/**
 * Reorder ID in the list, before or after the "relative" ID.
 */
void BKE_id_reorder(const ListBase *lb, ID *id, ID *relative, bool after)
{
  int *id_order = id_order_get(id);
  int relative_order;

  if (relative) {
    relative_order = *id_order_get(relative);
  }
  else {
    relative_order = (after) ? BLI_listbase_count(lb) : 0;
  }

  if (after) {
    /* Insert after. */
    LISTBASE_FOREACH (ID *, other, lb) {
      int *order = id_order_get(other);
      if (*order > relative_order) {
        (*order)++;
      }
    }

    *id_order = relative_order + 1;
  }
  else {
    /* Insert before. */
    LISTBASE_FOREACH (ID *, other, lb) {
      int *order = id_order_get(other);
      if (*order < relative_order) {
        (*order)--;
      }
    }

    *id_order = relative_order - 1;
  }
}<|MERGE_RESOLUTION|>--- conflicted
+++ resolved
@@ -305,11 +305,7 @@
 
 static int lib_id_expand_local_cb(LibraryIDLinkCallbackData *cb_data)
 {
-<<<<<<< HEAD
   Main *bmain = cb_data->bmain;
-=======
-  Main *bmain = cb_data->user_data;
->>>>>>> 849f5bee
   ID *id_self = cb_data->id_self;
   ID **id_pointer = cb_data->id_pointer;
   int const cb_flag = cb_data->cb_flag;
