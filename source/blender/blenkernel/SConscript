--- conflicted
+++ resolved
@@ -7,11 +7,8 @@
 incs += ' ../python ../render/extern/include #/intern/decimation/extern'
 incs += ' ../imbuf ../avi #/intern/elbeem/extern ../nodes'
 incs += ' #/intern/iksolver/extern ../blenloader ../quicktime'
-<<<<<<< HEAD
 incs += ' #/extern/bullet2/src '
-=======
 incs += ' #/intern/bmfont'
->>>>>>> 03650fcf
 
 incs += ' ' + env['BF_OPENGL_INC']
 incs += ' ' + env['BF_ZLIB_INC']
