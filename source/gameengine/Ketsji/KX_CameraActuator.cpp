/**
 * KX_CameraActuator.cpp
 *
 * $Id$
 *
 * ***** BEGIN GPL LICENSE BLOCK *****
 *
 * This program is free software; you can redistribute it and/or
 * modify it under the terms of the GNU General Public License
 * as published by the Free Software Foundation; either version 2
 * of the License, or (at your option) any later version.
 *
 * This program is distributed in the hope that it will be useful,
 * but WITHOUT ANY WARRANTY; without even the implied warranty of
 * MERCHANTABILITY or FITNESS FOR A PARTICULAR PURPOSE.  See the
 * GNU General Public License for more details.
 *
 * You should have received a copy of the GNU General Public License
 * along with this program; if not, write to the Free Software Foundation,
 * Inc., 59 Temple Place - Suite 330, Boston, MA  02111-1307, USA.
 *
 * The Original Code is Copyright (C) 2001-2002 by NaN Holding BV.
 * All rights reserved.
 *
 * The Original Code is: all of this file.
 *
 * Contributor(s): none yet.
 *
 * ***** END GPL LICENSE BLOCK *****
 *
 */

#include "KX_CameraActuator.h"
#include <iostream>
#include <math.h>
#include <float.h>
#include "KX_GameObject.h"

#include "PyObjectPlus.h" 

#ifdef HAVE_CONFIG_H
#include <config.h>
#endif


/* ------------------------------------------------------------------------- */
/* Native functions                                                          */
/* ------------------------------------------------------------------------- */

KX_CameraActuator::KX_CameraActuator(
	SCA_IObject* gameobj, 
	SCA_IObject *obj,
	float hght,
	float minhght,
	float maxhght,
	bool  xytog
): 
<<<<<<< HEAD
	SCA_IActuator(gameobj),
=======
	SCA_IActuator(gameobj, KX_ACT_CAMERA),
>>>>>>> 8ea29046
	m_ob (obj),
	m_height (hght),
	m_minHeight (minhght),
	m_maxHeight (maxhght),
	m_x (xytog)
{
	if (m_ob)
		m_ob->RegisterActuator(this);
}

KX_CameraActuator::~KX_CameraActuator()
{
	if (m_ob)
		m_ob->UnregisterActuator(this);
}

	CValue* 
KX_CameraActuator::
GetReplica(
) {
	KX_CameraActuator* replica = new KX_CameraActuator(*this);
	replica->ProcessReplica();
	return replica;
};

void KX_CameraActuator::ProcessReplica()
{
	if (m_ob)
		m_ob->RegisterActuator(this);
	SCA_IActuator::ProcessReplica();
}

bool KX_CameraActuator::UnlinkObject(SCA_IObject* clientobj)
{
	if (clientobj == m_ob)
	{
		// this object is being deleted, we cannot continue to track it.
		m_ob = NULL;
		return true;
	}
	return false;
}


void KX_CameraActuator::Relink(GEN_Map<GEN_HashedPtr, void*> *obj_map)
{
	void **h_obj = (*obj_map)[m_ob];
	if (h_obj) {
		if (m_ob)
			m_ob->UnregisterActuator(this);
		m_ob = (SCA_IObject*)(*h_obj);
		m_ob->RegisterActuator(this);
	}
}

/* three functions copied from blender arith... don't know if there's an equivalent */

static float Kx_Normalize(float *n)
{
	float d;
	
	d= n[0]*n[0]+n[1]*n[1]+n[2]*n[2];
	/* FLT_EPSILON is too large! A larger value causes normalize errors in a scaled down utah teapot */
	if(d>0.0000000000001) {
		d= sqrt(d);

		n[0]/=d; 
		n[1]/=d; 
		n[2]/=d;
	} else {
		n[0]=n[1]=n[2]= 0.0;
		d= 0.0;
	}
	return d;
}

static void Kx_Crossf(float *c, float *a, float *b)
{
	c[0] = a[1] * b[2] - a[2] * b[1];
	c[1] = a[2] * b[0] - a[0] * b[2];
	c[2] = a[0] * b[1] - a[1] * b[0];
}


static void Kx_VecUpMat3(float *vec, float mat[][3], short axis)
{

	// Construct a camera matrix s.t. the specified axis

	// maps to the given vector (*vec). Also defines the rotation

	// about this axis by mapping one of the other axis to the y-axis.


	float inp;
	short cox = 0, coy = 0, coz = 0;
	
	/* up varieeren heeft geen zin, is eigenlijk helemaal geen up!
	 * zie VecUpMat3old
	 */

	if(axis==0) {
		cox= 0; coy= 1; coz= 2;		/* Y up Z tr */
	}
	if(axis==1) {
		cox= 1; coy= 2; coz= 0;		/* Z up X tr */
	}
	if(axis==2) {
		cox= 2; coy= 0; coz= 1;		/* X up Y tr */
	}
	if(axis==3) {
		cox= 0; coy= 1; coz= 2;		/* Y op -Z tr */
		vec[0]= -vec[0];
		vec[1]= -vec[1];
		vec[2]= -vec[2];
	}
	if(axis==4) {
		cox= 1; coy= 0; coz= 2;		/*  */
	}
	if(axis==5) {
		cox= 2; coy= 1; coz= 0;		/* Y up X tr */
	}

	mat[coz][0]= vec[0];
	mat[coz][1]= vec[1];
	mat[coz][2]= vec[2];
	if (Kx_Normalize((float *)mat[coz]) == 0.f) {
		/* this is a very abnormal situation: the camera has reach the object center exactly
		   We will choose a completely arbitrary direction */
		mat[coz][0] = 1.0f;
		mat[coz][1] = 0.0f;
		mat[coz][2] = 0.0f;
	}
	
	inp= mat[coz][2];
	mat[coy][0]= - inp*mat[coz][0];
	mat[coy][1]= - inp*mat[coz][1];
	mat[coy][2]= 1.0 - inp*mat[coz][2];

	if (Kx_Normalize((float *)mat[coy]) == 0.f) {
		/* the camera is vertical, chose the y axis arbitrary */
		mat[coy][0] = 0.f;
		mat[coy][1] = 1.f;
		mat[coy][2] = 0.f;
	}
	
	Kx_Crossf(mat[cox], mat[coy], mat[coz]);
	
}

bool KX_CameraActuator::Update(double curtime, bool frame)
{
	/* wondering... is it really neccesary/desirable to suppress negative    */
	/* events here?                                                          */
	bool bNegativeEvent = IsNegativeEvent();
	RemoveAllEvents();

	if (bNegativeEvent || !m_ob) 
		return false;
	
	KX_GameObject *obj = (KX_GameObject*) GetParent();
	MT_Point3 from = obj->NodeGetWorldPosition();
	MT_Matrix3x3 frommat = obj->NodeGetWorldOrientation();
	/* These casts are _very_ dangerous!!! */
	MT_Point3 lookat = ((KX_GameObject*)m_ob)->NodeGetWorldPosition();
	MT_Matrix3x3 actormat = ((KX_GameObject*)m_ob)->NodeGetWorldOrientation();

	float fp1[3], fp2[3], rc[3];
	float inp, fac; //, factor = 0.0; /* some factor...                                    */
	float mindistsq, maxdistsq, distsq;
	float mat[3][3];
	
	/* The rules:                                                            */
	/* CONSTRAINT 1: not implemented */
	/* CONSTRAINT 2: can camera see actor?              */
	/* CONSTRAINT 3: fixed height relative to floor below actor.             */
	/* CONSTRAINT 4: camera rotates behind actor                              */
	/* CONSTRAINT 5: minimum / maximum distance                             */
	/* CONSTRAINT 6: again: fixed height relative to floor below actor        */
	/* CONSTRAINT 7: track to floor below actor                               */
	/* CONSTRAINT 8: look a little bit left or right, depending on how the

	   character is looking (horizontal x)
 */

	/* ...and then set the camera position. Since we assume the parent of    */
	/* this actuator is always a camera, just set the parent position and    */
	/* rotation. We do not check whether we really have a camera as parent.  */
	/* It may be better to turn this into a general tracking actuator later  */
	/* on, since lots of plausible relations can be filled in here.          */

	/* ... set up some parameters ...                                        */
	/* missing here: the 'floorloc' of the actor's shadow */

 	mindistsq= m_minHeight*m_minHeight;
	maxdistsq= m_maxHeight*m_maxHeight;

	/* C1: not checked... is a future option                                 */

	/* C2: blender test_visibility function. Can this be a ray-test?         */

	/* C3: fixed height  */
	from[2] = (15.0*from[2] + lookat[2] + m_height)/16.0;


	/* C4: camera behind actor   */
	if (m_x) {
		fp1[0] = actormat[0][0];
		fp1[1] = actormat[1][0];
		fp1[2] = actormat[2][0];

		fp2[0] = frommat[0][0];
		fp2[1] = frommat[1][0];
		fp2[2] = frommat[2][0];
	} 
	else {
		fp1[0] = actormat[0][1];
		fp1[1] = actormat[1][1];
		fp1[2] = actormat[2][1];

		fp2[0] = frommat[0][1];
		fp2[1] = frommat[1][1];
		fp2[2] = frommat[2][1];
	}
	
	inp= fp1[0]*fp2[0] + fp1[1]*fp2[1] + fp1[2]*fp2[2];
	fac= (-1.0 + inp)/32.0;

	from[0]+= fac*fp1[0];
	from[1]+= fac*fp1[1];
	from[2]+= fac*fp1[2];
	
	/* alleen alstie ervoor ligt: cross testen en loodrechte bijtellen */
	if(inp<0.0) {
		if(fp1[0]*fp2[1] - fp1[1]*fp2[0] > 0.0) {
			from[0]-= fac*fp1[1];
			from[1]+= fac*fp1[0];
		}
		else {
			from[0]+= fac*fp1[1];
			from[1]-= fac*fp1[0];
		}
	}

	/* CONSTRAINT 5: minimum / maximum afstand */

	rc[0]= (lookat[0]-from[0]);
	rc[1]= (lookat[1]-from[1]);
	rc[2]= (lookat[2]-from[2]);
	distsq= rc[0]*rc[0] + rc[1]*rc[1] + rc[2]*rc[2];

	if(distsq > maxdistsq) {
		distsq = 0.15*(distsq-maxdistsq)/distsq;
		
		from[0] += distsq*rc[0];
		from[1] += distsq*rc[1];
		from[2] += distsq*rc[2];
	}
	else if(distsq < mindistsq) {
		distsq = 0.15*(mindistsq-distsq)/mindistsq;
		
		from[0] -= distsq*rc[0];
		from[1] -= distsq*rc[1];
		from[2] -= distsq*rc[2];
	}


	/* CONSTRAINT 7: track to schaduw */
	rc[0]= (lookat[0]-from[0]);
	rc[1]= (lookat[1]-from[1]);
	rc[2]= (lookat[2]-from[2]);
	Kx_VecUpMat3(rc, mat, 3);	/* y up Track -z */
	



	/* now set the camera position and rotation */
	
	obj->NodeSetLocalPosition(from);
	
	actormat[0][0]= mat[0][0]; actormat[0][1]= mat[1][0]; actormat[0][2]= mat[2][0];
	actormat[1][0]= mat[0][1]; actormat[1][1]= mat[1][1]; actormat[1][2]= mat[2][1];
	actormat[2][0]= mat[0][2]; actormat[2][1]= mat[1][2]; actormat[2][2]= mat[2][2];
	obj->NodeSetLocalOrientation(actormat);

	return true;
}

CValue *KX_CameraActuator::findObject(char *obName) 
{
	/* hook to object system */
	return NULL;
}

/* ------------------------------------------------------------------------- */
/* Python functions                                                          */
/* ------------------------------------------------------------------------- */

/* Integration hooks ------------------------------------------------------- */
PyTypeObject KX_CameraActuator::Type = {
	PyVarObject_HEAD_INIT(NULL, 0)
	"KX_CameraActuator",
	sizeof(PyObjectPlus_Proxy),
	0,
	py_base_dealloc,
	0,
	0,
	0,
	0,
	py_base_repr,
	0,0,0,0,0,0,0,0,0,
	Py_TPFLAGS_DEFAULT | Py_TPFLAGS_BASETYPE,
	0,0,0,0,0,0,0,
	Methods,
	0,
	0,
	&SCA_IActuator::Type,
	0,0,0,0,0,0,
	py_base_new
};

PyMethodDef KX_CameraActuator::Methods[] = {
	{NULL,NULL,NULL,NULL} //Sentinel
};

PyAttributeDef KX_CameraActuator::Attributes[] = {
	KX_PYATTRIBUTE_FLOAT_RW("min",-FLT_MAX,FLT_MAX,KX_CameraActuator,m_minHeight),
	KX_PYATTRIBUTE_FLOAT_RW("max",-FLT_MAX,FLT_MAX,KX_CameraActuator,m_maxHeight),
	KX_PYATTRIBUTE_FLOAT_RW("height",-FLT_MAX,FLT_MAX,KX_CameraActuator,m_height),
	KX_PYATTRIBUTE_BOOL_RW("useXY",KX_CameraActuator,m_x),
	KX_PYATTRIBUTE_RW_FUNCTION("object", KX_CameraActuator, pyattr_get_object,	pyattr_set_object),
	{NULL}
};

PyObject* KX_CameraActuator::pyattr_get_object(void *self_v, const KX_PYATTRIBUTE_DEF *attrdef)
{
	KX_CameraActuator* self= static_cast<KX_CameraActuator*>(self_v);
	if (self->m_ob==NULL)
		Py_RETURN_NONE;
	else
		return self->m_ob->GetProxy();
}

int KX_CameraActuator::pyattr_set_object(void *self_v, const KX_PYATTRIBUTE_DEF *attrdef, PyObject *value)
{
	KX_CameraActuator* self= static_cast<KX_CameraActuator*>(self_v);
	KX_GameObject *gameobj;
	
	if (!ConvertPythonToGameObject(value, &gameobj, true, "actuator.object = value: KX_CameraActuator"))
		return PY_SET_ATTR_FAIL; // ConvertPythonToGameObject sets the error
	
	if (self->m_ob)
		self->m_ob->UnregisterActuator(self);	

	if ((self->m_ob = (SCA_IObject*)gameobj))
		self->m_ob->RegisterActuator(self);
	
	return PY_SET_ATTR_SUCCESS;
}

/* eof */<|MERGE_RESOLUTION|>--- conflicted
+++ resolved
@@ -55,11 +55,7 @@
 	float maxhght,
 	bool  xytog
 ): 
-<<<<<<< HEAD
-	SCA_IActuator(gameobj),
-=======
 	SCA_IActuator(gameobj, KX_ACT_CAMERA),
->>>>>>> 8ea29046
 	m_ob (obj),
 	m_height (hght),
 	m_minHeight (minhght),
