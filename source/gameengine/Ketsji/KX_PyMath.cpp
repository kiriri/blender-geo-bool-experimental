/**
 * $Id$
 *
 * ***** BEGIN GPL LICENSE BLOCK *****
 *
 * This program is free software; you can redistribute it and/or
 * modify it under the terms of the GNU General Public License
 * as published by the Free Software Foundation; either version 2
 * of the License, or (at your option) any later version.
 *
 * This program is distributed in the hope that it will be useful,
 * but WITHOUT ANY WARRANTY; without even the implied warranty of
 * MERCHANTABILITY or FITNESS FOR A PARTICULAR PURPOSE.  See the
 * GNU General Public License for more details.
 *
 * You should have received a copy of the GNU General Public License
 * along with this program; if not, write to the Free Software Foundation,
 * Inc., 59 Temple Place - Suite 330, Boston, MA  02111-1307, USA.
 *
 * The Original Code is Copyright (C) 2001-2002 by NaN Holding BV.
 * All rights reserved.
 *
 * The Original Code is: all of this file.
 *
 * Contributor(s): none yet.
 *
 * ***** END GPL LICENSE BLOCK *****
 * Initialize Python thingies.
 */

#ifdef HAVE_CONFIG_H
#include <config.h>
#endif

#ifdef WIN32
#pragma warning (disable : 4786)
#endif //WIN32

#include "MT_Vector3.h"
#include "MT_Vector4.h"
#include "MT_Matrix4x4.h"
#include "MT_Point2.h"

#include "ListValue.h"

#include "KX_Python.h"
#include "KX_PyMath.h"

bool PyObject_IsMT_Matrix(PyObject *pymat, unsigned int rank)
{
	if (!pymat)
		return false;
		
	unsigned int y;
	if (PySequence_Check(pymat))
	{
		unsigned int rows = PySequence_Size(pymat);
		if (rows != rank)
			return false;
		
		bool ismatrix = true;
		for (y = 0; y < rank && ismatrix; y++)
		{
			PyObject *pyrow = PySequence_GetItem(pymat, y); /* new ref */
			if (PySequence_Check(pyrow))
			{
				if (((unsigned int)PySequence_Size(pyrow)) != rank)
					ismatrix = false;
			} else 
				ismatrix = false;
			Py_DECREF(pyrow);
		}
		return ismatrix;
	}
	return false;
}

<<<<<<< HEAD
bool PyOrientationTo(PyObject* pyval, MT_Matrix3x3 &mat, const char *error_prefix)
{
	MT_Matrix3x3 rot;
=======
bool PyOrientationTo(PyObject* pyval, MT_Matrix3x3 &rot, const char *error_prefix)
{
>>>>>>> fba6a993
	int size= PySequence_Size(pyval);
	
	if (size == 4)
	{
		MT_Quaternion qrot;
		if (PyVecTo(pyval, qrot))
		{
			rot.setRotation(qrot);
			return true;
		}
	}
	else if (size == 3) {
		/* 3x3 matrix or euler */
		MT_Vector3 erot;
		if (PyVecTo(pyval, erot))
		{
			rot.setEuler(erot);
			return true;
		}
		PyErr_Clear();
		
		if (PyMatTo(pyval, rot))
		{
			return true;
		}
	}
	
	PyErr_Format(PyExc_TypeError, "%s, could not set the orientation from a 3x3 matrix, quaternion or euler sequence", error_prefix);
	return false;
}

PyObject* PyObjectFrom(const MT_Matrix4x4 &mat)
{
#if 0
	return Py_BuildValue("[[ffff][ffff][ffff][ffff]]",
		mat[0][0], mat[0][1], mat[0][2], mat[0][3], 
		mat[1][0], mat[1][1], mat[1][2], mat[1][3], 
		mat[2][0], mat[2][1], mat[2][2], mat[2][3], 
		mat[3][0], mat[3][1], mat[3][2], mat[3][3]);
#else
	PyObject *list = PyList_New(4);
	PyObject *sublist;
	int i;
	
	for(i=0; i < 4; i++) {
		sublist = PyList_New(4);
		PyList_SET_ITEM(sublist, 0, PyFloat_FromDouble(mat[i][0]));
		PyList_SET_ITEM(sublist, 1, PyFloat_FromDouble(mat[i][1]));
		PyList_SET_ITEM(sublist, 2, PyFloat_FromDouble(mat[i][2]));
		PyList_SET_ITEM(sublist, 3, PyFloat_FromDouble(mat[i][3]));
		PyList_SET_ITEM(list, i, sublist);
	}
	
	return list;
#endif
}

PyObject* PyObjectFrom(const MT_Matrix3x3 &mat)
{
#if 0
	return Py_BuildValue("[[fff][fff][fff]]",
		mat[0][0], mat[0][1], mat[0][2], 
		mat[1][0], mat[1][1], mat[1][2], 
		mat[2][0], mat[2][1], mat[2][2]);
#else
	PyObject *list = PyList_New(3);
	PyObject *sublist;
	int i;
	
	for(i=0; i < 3; i++) {
		sublist = PyList_New(3);
		PyList_SET_ITEM(sublist, 0, PyFloat_FromDouble(mat[i][0]));
		PyList_SET_ITEM(sublist, 1, PyFloat_FromDouble(mat[i][1]));
		PyList_SET_ITEM(sublist, 2, PyFloat_FromDouble(mat[i][2]));
		PyList_SET_ITEM(list, i, sublist);
	}
	
	return list;
#endif
}

PyObject* PyObjectFrom(const MT_Tuple4 &vec)
{
#if 0
	return Py_BuildValue("[ffff]", 
		vec[0], vec[1], vec[2], vec[3]);
#else
	PyObject *list = PyList_New(4);
	PyList_SET_ITEM(list, 0, PyFloat_FromDouble(vec[0]));
	PyList_SET_ITEM(list, 1, PyFloat_FromDouble(vec[1]));
	PyList_SET_ITEM(list, 2, PyFloat_FromDouble(vec[2]));
	PyList_SET_ITEM(list, 3, PyFloat_FromDouble(vec[3]));
	return list;
#endif
}

PyObject* PyObjectFrom(const MT_Tuple3 &vec)
{
#if 0
	return Py_BuildValue("[fff]", 
		vec[0], vec[1], vec[2]);
#else
	PyObject *list = PyList_New(3);
	PyList_SET_ITEM(list, 0, PyFloat_FromDouble(vec[0]));
	PyList_SET_ITEM(list, 1, PyFloat_FromDouble(vec[1]));
	PyList_SET_ITEM(list, 2, PyFloat_FromDouble(vec[2]));
	return list;
#endif	
}

PyObject* PyObjectFrom(const MT_Tuple2 &vec)
{
#if 0
	return Py_BuildValue("[ff]",
		vec[0], vec[1]);
#else
	PyObject *list = PyList_New(2);
	PyList_SET_ITEM(list, 0, PyFloat_FromDouble(vec[0]));
	PyList_SET_ITEM(list, 1, PyFloat_FromDouble(vec[1]));
	return list;
#endif
}<|MERGE_RESOLUTION|>--- conflicted
+++ resolved
@@ -75,14 +75,8 @@
 	return false;
 }
 
-<<<<<<< HEAD
-bool PyOrientationTo(PyObject* pyval, MT_Matrix3x3 &mat, const char *error_prefix)
-{
-	MT_Matrix3x3 rot;
-=======
 bool PyOrientationTo(PyObject* pyval, MT_Matrix3x3 &rot, const char *error_prefix)
 {
->>>>>>> fba6a993
 	int size= PySequence_Size(pyval);
 	
 	if (size == 4)
