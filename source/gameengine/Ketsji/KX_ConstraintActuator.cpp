/**
 * Apply a constraint to a position or rotation value
 *
 * $Id$
 *
 * ***** BEGIN GPL LICENSE BLOCK *****
 *
 * This program is free software; you can redistribute it and/or
 * modify it under the terms of the GNU General Public License
 * as published by the Free Software Foundation; either version 2
 * of the License, or (at your option) any later version.
 *
 * This program is distributed in the hope that it will be useful,
 * but WITHOUT ANY WARRANTY; without even the implied warranty of
 * MERCHANTABILITY or FITNESS FOR A PARTICULAR PURPOSE.  See the
 * GNU General Public License for more details.
 *
 * You should have received a copy of the GNU General Public License
 * along with this program; if not, write to the Free Software Foundation,
 * Inc., 59 Temple Place - Suite 330, Boston, MA  02111-1307, USA.
 *
 * The Original Code is Copyright (C) 2001-2002 by NaN Holding BV.
 * All rights reserved.
 *
 * The Original Code is: all of this file.
 *
 * Contributor(s): none yet.
 *
 * ***** END GPL LICENSE BLOCK *****
 */

#include "SCA_IActuator.h"
#include "KX_ConstraintActuator.h"
#include "SCA_IObject.h"
#include "MT_Point3.h"
#include "MT_Matrix3x3.h"
#include "KX_GameObject.h"
#include "KX_RayCast.h"
#include "KX_PythonInit.h" // KX_GetActiveScene

#ifdef HAVE_CONFIG_H
#include <config.h>
#endif

/* ------------------------------------------------------------------------- */
/* Native functions                                                          */
/* ------------------------------------------------------------------------- */

KX_ConstraintActuator::KX_ConstraintActuator(SCA_IObject *gameobj, 
											 int posDampTime,
											 int rotDampTime,
											 float minBound,
											 float maxBound,
											 float refDir[3],
											 int locrotxyz,
											 int time,
											 int option,
											 char *property) :
<<<<<<< HEAD
	SCA_IActuator(gameobj),
=======
	SCA_IActuator(gameobj, KX_ACT_CONSTRAINT),
>>>>>>> 8ea29046
	m_refDirVector(refDir),
	m_currentTime(0)
{
	m_refDirection[0] = refDir[0];
	m_refDirection[1] = refDir[1];
	m_refDirection[2] = refDir[2];
	m_posDampTime = posDampTime;
	m_rotDampTime = rotDampTime;
	m_locrot   = locrotxyz;
	m_option = option;
	m_activeTime = time;
	if (property) {
		m_property = property;
	} else {
		m_property = "";
	}
	/* The units of bounds are determined by the type of constraint. To      */
	/* make the constraint application easier and more transparent later on, */
	/* I think converting the bounds to the applicable domain makes more     */
	/* sense.                                                                */
	switch (m_locrot) {
	case KX_ACT_CONSTRAINT_ORIX:
	case KX_ACT_CONSTRAINT_ORIY:
	case KX_ACT_CONSTRAINT_ORIZ:
		{
			MT_Scalar len = m_refDirVector.length();
			if (MT_fuzzyZero(len)) {
				// missing a valid direction
				std::cout << "WARNING: Constraint actuator " << GetName() << ":  There is no valid reference direction!" << std::endl;
				m_locrot = KX_ACT_CONSTRAINT_NODEF;
			} else {
				m_refDirection[0] /= len;
				m_refDirection[1] /= len;
				m_refDirection[2] /= len;
				m_refDirVector /= len;
			}
			m_minimumBound = cos(minBound);
			m_maximumBound = cos(maxBound);
			m_minimumSine = sin(minBound);
			m_maximumSine = sin(maxBound);
		}
		break;
	default:
		m_minimumBound = minBound;
		m_maximumBound = maxBound;
		m_minimumSine = 0.f;
		m_maximumSine = 0.f;
		break;
	}

} /* End of constructor */

KX_ConstraintActuator::~KX_ConstraintActuator()
{ 
	// there's nothing to be done here, really....
} /* end of destructor */

bool KX_ConstraintActuator::RayHit(KX_ClientObjectInfo* client, KX_RayCast* result, void * const data)
{

	m_hitObject = client->m_gameobject;
	
	bool bFound = false;

	if (m_property.IsEmpty())
	{
		bFound = true;
	}
	else
	{
		if (m_option & KX_ACT_CONSTRAINT_MATERIAL)
		{
			if (client->m_auxilary_info)
			{
				bFound = !strcmp(m_property.Ptr(), ((char*)client->m_auxilary_info));
			}
		}
		else
		{
			bFound = m_hitObject->GetProperty(m_property) != NULL;
		}
	}
	// update the hit status
	result->m_hitFound = bFound;
	// stop looking
	return true;
}

/* this function is used to pre-filter the object before casting the ray on them.
   This is useful for "X-Ray" option when we want to see "through" unwanted object.
 */
bool KX_ConstraintActuator::NeedRayCast(KX_ClientObjectInfo* client)
{
	if (client->m_type > KX_ClientObjectInfo::ACTOR)
	{
		// Unknown type of object, skip it.
		// Should not occur as the sensor objects are filtered in RayTest()
		printf("Invalid client type %d found in ray casting\n", client->m_type);
		return false;
	}
	// no X-Ray function yet
	return true;
}

bool KX_ConstraintActuator::Update(double curtime, bool frame)
{

	bool result = false;	
	bool bNegativeEvent = IsNegativeEvent();
	RemoveAllEvents();

	if (!bNegativeEvent) {
		/* Constraint clamps the values to the specified range, with a sort of    */
		/* low-pass filtered time response, if the damp time is unequal to 0.     */

		/* Having to retrieve location/rotation and setting it afterwards may not */
		/* be efficient enough... Somthing to look at later.                      */
		KX_GameObject  *obj = (KX_GameObject*) GetParent();
		MT_Point3    position = obj->NodeGetWorldPosition();
		MT_Point3    newposition;
		MT_Vector3   normal, direction, refDirection;
		MT_Matrix3x3 rotation = obj->NodeGetWorldOrientation();
		MT_Scalar    filter, newdistance, cosangle;
		int axis, sign;

		if (m_posDampTime) {
			filter = m_posDampTime/(1.0+m_posDampTime);
		} else {
			filter = 0.0;
		}
		switch (m_locrot) {
		case KX_ACT_CONSTRAINT_ORIX:
		case KX_ACT_CONSTRAINT_ORIY:
		case KX_ACT_CONSTRAINT_ORIZ:
			switch (m_locrot) {
			case KX_ACT_CONSTRAINT_ORIX:
				direction[0] = rotation[0][0];
				direction[1] = rotation[1][0];
				direction[2] = rotation[2][0];
				axis = 0;
				break;
			case KX_ACT_CONSTRAINT_ORIY:
				direction[0] = rotation[0][1];
				direction[1] = rotation[1][1];
				direction[2] = rotation[2][1];
				axis = 1;
				break;
			default:
				direction[0] = rotation[0][2];
				direction[1] = rotation[1][2];
				direction[2] = rotation[2][2];
				axis = 2;
				break;
			}
			if ((m_maximumBound < (1.0f-FLT_EPSILON)) || (m_minimumBound < (1.0f-FLT_EPSILON))) {
				// reference direction needs to be evaluated
				// 1. get the cosine between current direction and target
				cosangle = direction.dot(m_refDirVector);
				if (cosangle >= (m_maximumBound-FLT_EPSILON) && cosangle <= (m_minimumBound+FLT_EPSILON)) {
					// no change to do
					result = true;
					goto CHECK_TIME;
				}
				// 2. define a new reference direction
				//    compute local axis with reference direction as X and
				//    Y in direction X refDirection plane
				MT_Vector3 zaxis = m_refDirVector.cross(direction);
				if (MT_fuzzyZero2(zaxis.length2())) {
					// direction and refDirection are identical,
					// choose any other direction to define plane
					if (direction[0] < 0.9999)
						zaxis = m_refDirVector.cross(MT_Vector3(1.0,0.0,0.0));
					else
						zaxis = m_refDirVector.cross(MT_Vector3(0.0,1.0,0.0));
				}
				MT_Vector3 yaxis = zaxis.cross(m_refDirVector);
				yaxis.normalize();
				if (cosangle > m_minimumBound) {
					// angle is too close to reference direction,
					// choose a new reference that is exactly at minimum angle
					refDirection = m_minimumBound * m_refDirVector + m_minimumSine * yaxis;
				} else {
					// angle is too large, choose new reference direction at maximum angle
					refDirection = m_maximumBound * m_refDirVector + m_maximumSine * yaxis;
				}
			} else {
				refDirection = m_refDirVector;
			}
			// apply damping on the direction
			direction = filter*direction + (1.0-filter)*refDirection;
			obj->AlignAxisToVect(direction, axis);
			result = true;
			goto CHECK_TIME;
		case KX_ACT_CONSTRAINT_DIRPX:
		case KX_ACT_CONSTRAINT_DIRPY:
		case KX_ACT_CONSTRAINT_DIRPZ:
		case KX_ACT_CONSTRAINT_DIRNX:
		case KX_ACT_CONSTRAINT_DIRNY:
		case KX_ACT_CONSTRAINT_DIRNZ:
			switch (m_locrot) {
			case KX_ACT_CONSTRAINT_DIRPX:
				normal[0] = rotation[0][0];
				normal[1] = rotation[1][0];
				normal[2] = rotation[2][0];
				axis = 0;		// axis according to KX_GameObject::AlignAxisToVect()
				sign = 0;		// X axis will be parrallel to direction of ray
				break;
			case KX_ACT_CONSTRAINT_DIRPY:
				normal[0] = rotation[0][1];
				normal[1] = rotation[1][1];
				normal[2] = rotation[2][1];
				axis = 1;
				sign = 0;
				break;
			case KX_ACT_CONSTRAINT_DIRPZ:
				normal[0] = rotation[0][2];
				normal[1] = rotation[1][2];
				normal[2] = rotation[2][2];
				axis = 2;
				sign = 0;
				break;
			case KX_ACT_CONSTRAINT_DIRNX:
				normal[0] = -rotation[0][0];
				normal[1] = -rotation[1][0];
				normal[2] = -rotation[2][0];
				axis = 0;
				sign = 1;
				break;
			case KX_ACT_CONSTRAINT_DIRNY:
				normal[0] = -rotation[0][1];
				normal[1] = -rotation[1][1];
				normal[2] = -rotation[2][1];
				axis = 1;
				sign = 1;
				break;
			case KX_ACT_CONSTRAINT_DIRNZ:
				normal[0] = -rotation[0][2];
				normal[1] = -rotation[1][2];
				normal[2] = -rotation[2][2];
				axis = 2;
				sign = 1;
				break;
			}
			normal.normalize();
			if (m_option & KX_ACT_CONSTRAINT_LOCAL) {
				// direction of the ray is along the local axis
				direction = normal;
			} else {
				switch (m_locrot) {
				case KX_ACT_CONSTRAINT_DIRPX:
					direction = MT_Vector3(1.0,0.0,0.0);
					break;
				case KX_ACT_CONSTRAINT_DIRPY:
					direction = MT_Vector3(0.0,1.0,0.0);
					break;
				case KX_ACT_CONSTRAINT_DIRPZ:
					direction = MT_Vector3(0.0,0.0,1.0);
					break;
				case KX_ACT_CONSTRAINT_DIRNX:
					direction = MT_Vector3(-1.0,0.0,0.0);
					break;
				case KX_ACT_CONSTRAINT_DIRNY:
					direction = MT_Vector3(0.0,-1.0,0.0);
					break;
				case KX_ACT_CONSTRAINT_DIRNZ:
					direction = MT_Vector3(0.0,0.0,-1.0);
					break;
				}
			}
			{
				MT_Point3 topoint = position + (m_maximumBound) * direction;
				PHY_IPhysicsEnvironment* pe = KX_GetActiveScene()->GetPhysicsEnvironment();
				KX_IPhysicsController *spc = obj->GetPhysicsController();

				if (!pe) {
					std::cout << "WARNING: Constraint actuator " << GetName() << ":  There is no physics environment!" << std::endl;
					goto CHECK_TIME;
				}	 
				if (!spc) {
					// the object is not physical, we probably want to avoid hitting its own parent
					KX_GameObject *parent = obj->GetParent();
					if (parent) {
						spc = parent->GetPhysicsController();
						parent->Release();
					}
				}
				KX_RayCast::Callback<KX_ConstraintActuator> callback(this,spc);
				result = KX_RayCast::RayTest(pe, position, topoint, callback);
				if (result)	{
					MT_Vector3 newnormal = callback.m_hitNormal;
					// compute new position & orientation
					if ((m_option & (KX_ACT_CONSTRAINT_NORMAL|KX_ACT_CONSTRAINT_DISTANCE)) == 0) {
						// if none option is set, the actuator does nothing but detect ray 
						// (works like a sensor)
						goto CHECK_TIME;
					}
					if (m_option & KX_ACT_CONSTRAINT_NORMAL) {
						MT_Scalar rotFilter;
						// apply damping on the direction
						if (m_rotDampTime) {
							rotFilter = m_rotDampTime/(1.0+m_rotDampTime);
						} else {
							rotFilter = filter;
						}
						newnormal = rotFilter*normal - (1.0-rotFilter)*newnormal;
						obj->AlignAxisToVect((sign)?-newnormal:newnormal, axis);
						if (m_option & KX_ACT_CONSTRAINT_LOCAL) {
							direction = newnormal;
							direction.normalize();
						}
					}
					if (m_option & KX_ACT_CONSTRAINT_DISTANCE) {
						if (m_posDampTime) {
							newdistance = filter*(position-callback.m_hitPoint).length()+(1.0-filter)*m_minimumBound;
						} else {
							newdistance = m_minimumBound;
						}
						// logically we should cancel the speed along the ray direction as we set the
						// position along that axis
						spc = obj->GetPhysicsController();
						if (spc && spc->IsDyna()) {
							MT_Vector3 linV = spc->GetLinearVelocity();
							// cancel the projection along the ray direction
							MT_Scalar fallspeed = linV.dot(direction);
							if (!MT_fuzzyZero(fallspeed))
								spc->SetLinearVelocity(linV-fallspeed*direction,false);
						}
					} else {
						newdistance = (position-callback.m_hitPoint).length();
					}
					newposition = callback.m_hitPoint-newdistance*direction;
				} else if (m_option & KX_ACT_CONSTRAINT_PERMANENT) {
					// no contact but still keep running
					result = true;
					goto CHECK_TIME;
				}
			}
			break; 
		case KX_ACT_CONSTRAINT_FHPX:
		case KX_ACT_CONSTRAINT_FHPY:
		case KX_ACT_CONSTRAINT_FHPZ:
		case KX_ACT_CONSTRAINT_FHNX:
		case KX_ACT_CONSTRAINT_FHNY:
		case KX_ACT_CONSTRAINT_FHNZ:
			switch (m_locrot) {
			case KX_ACT_CONSTRAINT_FHPX:
				normal[0] = -rotation[0][0];
				normal[1] = -rotation[1][0];
				normal[2] = -rotation[2][0];
				direction = MT_Vector3(1.0,0.0,0.0);
				break;
			case KX_ACT_CONSTRAINT_FHPY:
				normal[0] = -rotation[0][1];
				normal[1] = -rotation[1][1];
				normal[2] = -rotation[2][1];
				direction = MT_Vector3(0.0,1.0,0.0);
				break;
			case KX_ACT_CONSTRAINT_FHPZ:
				normal[0] = -rotation[0][2];
				normal[1] = -rotation[1][2];
				normal[2] = -rotation[2][2];
				direction = MT_Vector3(0.0,0.0,1.0);
				break;
			case KX_ACT_CONSTRAINT_FHNX:
				normal[0] = rotation[0][0];
				normal[1] = rotation[1][0];
				normal[2] = rotation[2][0];
				direction = MT_Vector3(-1.0,0.0,0.0);
				break;
			case KX_ACT_CONSTRAINT_FHNY:
				normal[0] = rotation[0][1];
				normal[1] = rotation[1][1];
				normal[2] = rotation[2][1];
				direction = MT_Vector3(0.0,-1.0,0.0);
				break;
			case KX_ACT_CONSTRAINT_FHNZ:
				normal[0] = rotation[0][2];
				normal[1] = rotation[1][2];
				normal[2] = rotation[2][2];
				direction = MT_Vector3(0.0,0.0,-1.0);
				break;
			}
			normal.normalize();
			{
				PHY_IPhysicsEnvironment* pe = KX_GetActiveScene()->GetPhysicsEnvironment();
				KX_IPhysicsController *spc = obj->GetPhysicsController();

				if (!pe) {
					std::cout << "WARNING: Constraint actuator " << GetName() << ":  There is no physics environment!" << std::endl;
					goto CHECK_TIME;
				}	 
				if (!spc || !spc->IsDyna()) {
					// the object is not dynamic, it won't support setting speed
					goto CHECK_TIME;
				}
				m_hitObject = NULL;
				// distance of Fh area is stored in m_minimum
				MT_Point3 topoint = position + (m_minimumBound+spc->GetRadius()) * direction;
				KX_RayCast::Callback<KX_ConstraintActuator> callback(this,spc);
				result = KX_RayCast::RayTest(pe, position, topoint, callback);
				// we expect a hit object
				if (!m_hitObject)
					result = false;
				if (result)	
				{
					MT_Vector3 newnormal = callback.m_hitNormal;
					// compute new position & orientation
					MT_Scalar distance = (callback.m_hitPoint-position).length()-spc->GetRadius(); 
					// estimate the velocity of the hit point
					MT_Point3 relativeHitPoint;
					relativeHitPoint = (callback.m_hitPoint-m_hitObject->NodeGetWorldPosition());
					MT_Vector3 velocityHitPoint = m_hitObject->GetVelocity(relativeHitPoint);
					MT_Vector3 relativeVelocity = spc->GetLinearVelocity() - velocityHitPoint;
					MT_Scalar relativeVelocityRay = direction.dot(relativeVelocity);
					MT_Scalar springExtent = 1.0 - distance/m_minimumBound;
					// Fh force is stored in m_maximum
					MT_Scalar springForce = springExtent * m_maximumBound;
					// damping is stored in m_refDirection [0] = damping, [1] = rot damping
					MT_Scalar springDamp = relativeVelocityRay * m_refDirVector[0];
					MT_Vector3 newVelocity = spc->GetLinearVelocity()-(springForce+springDamp)*direction;
					if (m_option & KX_ACT_CONSTRAINT_NORMAL)
					{
						newVelocity+=(springForce+springDamp)*(newnormal-newnormal.dot(direction)*direction);
					}
					spc->SetLinearVelocity(newVelocity, false);
					if (m_option & KX_ACT_CONSTRAINT_DOROTFH)
					{
						MT_Vector3 angSpring = (normal.cross(newnormal))*m_maximumBound;
						MT_Vector3 angVelocity = spc->GetAngularVelocity();
						// remove component that is parallel to normal
						angVelocity -= angVelocity.dot(newnormal)*newnormal;
						MT_Vector3 angDamp = angVelocity * ((m_refDirVector[1]>MT_EPSILON)?m_refDirVector[1]:m_refDirVector[0]);
						spc->SetAngularVelocity(spc->GetAngularVelocity()+(angSpring-angDamp), false);
					}
				} else if (m_option & KX_ACT_CONSTRAINT_PERMANENT) {
					// no contact but still keep running
					result = true;
				}
				// don't set the position with this constraint
				goto CHECK_TIME;
			}
			break; 
		case KX_ACT_CONSTRAINT_LOCX:
		case KX_ACT_CONSTRAINT_LOCY:
		case KX_ACT_CONSTRAINT_LOCZ:
			newposition = position = obj->GetSGNode()->GetLocalPosition();
			switch (m_locrot) {
			case KX_ACT_CONSTRAINT_LOCX:
				Clamp(newposition[0], m_minimumBound, m_maximumBound);
				break;
			case KX_ACT_CONSTRAINT_LOCY:
				Clamp(newposition[1], m_minimumBound, m_maximumBound);
				break;
			case KX_ACT_CONSTRAINT_LOCZ:
				Clamp(newposition[2], m_minimumBound, m_maximumBound);
				break;
			}
			result = true;
			if (m_posDampTime) {
				newposition = filter*position + (1.0-filter)*newposition;
			}
			obj->NodeSetLocalPosition(newposition);
			goto CHECK_TIME;
		}
		if (result) {
			// set the new position but take into account parent if any
			obj->NodeSetWorldPosition(newposition);
		}
	CHECK_TIME:
		if (result && m_activeTime > 0 ) {
			if (++m_currentTime >= m_activeTime)
				result = false;
		}
	}
	if (!result) {
		m_currentTime = 0;
	}
	return result;
} /* end of KX_ConstraintActuator::Update(double curtime,double deltatime)   */

void KX_ConstraintActuator::Clamp(MT_Scalar &var, 
								  float min, 
								  float max) {
	if (var < min) {
		var = min;
	} else if (var > max) {
		var = max;
	}
}


bool KX_ConstraintActuator::IsValidMode(KX_ConstraintActuator::KX_CONSTRAINTTYPE m) 
{
	bool res = false;

	if ( (m > KX_ACT_CONSTRAINT_NODEF) && (m < KX_ACT_CONSTRAINT_MAX)) {
		res = true;
	}

	return res;
}

/* ------------------------------------------------------------------------- */
/* Python functions                                                          */
/* ------------------------------------------------------------------------- */

/* Integration hooks ------------------------------------------------------- */
PyTypeObject KX_ConstraintActuator::Type = {
	PyVarObject_HEAD_INIT(NULL, 0)
	"KX_ConstraintActuator",
	sizeof(PyObjectPlus_Proxy),
	0,
	py_base_dealloc,
	0,
	0,
	0,
	0,
	py_base_repr,
	0,0,0,0,0,0,0,0,0,
	Py_TPFLAGS_DEFAULT | Py_TPFLAGS_BASETYPE,
	0,0,0,0,0,0,0,
	Methods,
	0,
	0,
	&SCA_IActuator::Type,
	0,0,0,0,0,0,
	py_base_new
};

PyMethodDef KX_ConstraintActuator::Methods[] = {
	{NULL,NULL} //Sentinel
};

PyAttributeDef KX_ConstraintActuator::Attributes[] = {
	KX_PYATTRIBUTE_INT_RW("damp",0,100,true,KX_ConstraintActuator,m_posDampTime),
	KX_PYATTRIBUTE_INT_RW("rotDamp",0,100,true,KX_ConstraintActuator,m_rotDampTime),
	KX_PYATTRIBUTE_FLOAT_ARRAY_RW_CHECK("direction",-FLT_MAX,FLT_MAX,KX_ConstraintActuator,m_refDirection,3,pyattr_check_direction),
	KX_PYATTRIBUTE_INT_RW("option",0,0xFFFF,false,KX_ConstraintActuator,m_option),
	KX_PYATTRIBUTE_INT_RW("time",0,1000,true,KX_ConstraintActuator,m_activeTime),
	KX_PYATTRIBUTE_STRING_RW("propName",0,32,true,KX_ConstraintActuator,m_property),
	KX_PYATTRIBUTE_FLOAT_RW("min",-FLT_MAX,FLT_MAX,KX_ConstraintActuator,m_minimumBound),
	KX_PYATTRIBUTE_FLOAT_RW("distance",-FLT_MAX,FLT_MAX,KX_ConstraintActuator,m_minimumBound),
	KX_PYATTRIBUTE_FLOAT_RW("max",-FLT_MAX,FLT_MAX,KX_ConstraintActuator,m_maximumBound),
	KX_PYATTRIBUTE_FLOAT_RW("rayLength",0,2000.f,KX_ConstraintActuator,m_maximumBound),
	KX_PYATTRIBUTE_INT_RW("limit",KX_ConstraintActuator::KX_ACT_CONSTRAINT_NODEF+1,KX_ConstraintActuator::KX_ACT_CONSTRAINT_MAX-1,false,KX_ConstraintActuator,m_locrot),
	{ NULL }	//Sentinel
};

int KX_ConstraintActuator::pyattr_check_direction(void *self, const struct KX_PYATTRIBUTE_DEF *attrdef)
{
	KX_ConstraintActuator* act = static_cast<KX_ConstraintActuator*>(self);
	MT_Vector3 dir(act->m_refDirection);
	MT_Scalar len = dir.length();
	if (MT_fuzzyZero(len)) {
		PyErr_SetString(PyExc_ValueError, "actuator.direction = vec: KX_ConstraintActuator, invalid direction");
		return 1;
	}
	act->m_refDirVector = dir/len;
	return 0;	
}

/* eof */<|MERGE_RESOLUTION|>--- conflicted
+++ resolved
@@ -56,11 +56,7 @@
 											 int time,
 											 int option,
 											 char *property) :
-<<<<<<< HEAD
-	SCA_IActuator(gameobj),
-=======
 	SCA_IActuator(gameobj, KX_ACT_CONSTRAINT),
->>>>>>> 8ea29046
 	m_refDirVector(refDir),
 	m_currentTime(0)
 {
