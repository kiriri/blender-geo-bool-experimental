--- conflicted
+++ resolved
@@ -1,825 +1,811 @@
-<?xml version="1.0" encoding="Windows-1252"?>
-<VisualStudioProject
-	ProjectType="Visual C++"
-	Version="9.00"
-	Name="BLI_blenlib"
-	ProjectGUID="{31628053-825D-4C06-8A21-D13883489718}"
-	RootNamespace="BLI_blenlib"
-	TargetFrameworkVersion="131072"
-	>
-	<Platforms>
-		<Platform
-			Name="Win32"
-		/>
-	</Platforms>
-	<ToolFiles>
-	</ToolFiles>
-	<Configurations>
-		<Configuration
-			Name="3D Plugin Release|Win32"
-			OutputDirectory="..\..\..\..\build\msvc_9\source\blender\blenlib\mtdll"
-			IntermediateDirectory="..\..\..\..\build\msvc_9\source\blender\blenlib\mtdll"
-			ConfigurationType="4"
-			InheritedPropertySheets="$(VCInstallDir)VCProjectDefaults\UpgradeFromVC71.vsprops"
-			UseOfMFC="0"
-			ATLMinimizesCRunTimeLibraryUsage="false"
-			CharacterSet="2"
-			>
-			<Tool
-				Name="VCPreBuildEventTool"
-			/>
-			<Tool
-				Name="VCCustomBuildTool"
-			/>
-			<Tool
-				Name="VCXMLDataGeneratorTool"
-			/>
-			<Tool
-				Name="VCWebServiceProxyGeneratorTool"
-			/>
-			<Tool
-				Name="VCMIDLTool"
-			/>
-			<Tool
-				Name="VCCLCompilerTool"
-				InlineFunctionExpansion="1"
-				AdditionalIncludeDirectories="..\..\..\..\lib\windows\zlib\include;..\..\..\..\lib\windows\pthreads\include;..\..\..\..\lib\windows\freetype\include;..\..\..\..\build\msvc_9\intern\guardedalloc\include;..\..\..\source\blender\include;..\..\..\source\blender\blenlib;..\..\..\source\blender\python;..\..\..\source\blender\makesdna;..\..\..\source\blender\blenkernel"
-				PreprocessorDefinitions="NDEBUG,WIN32,_LIB"
-				StringPooling="true"
-				RuntimeLibrary="2"
-				EnableFunctionLevelLinking="true"
-				DefaultCharIsUnsigned="true"
-				UsePrecompiledHeader="0"
-				PrecompiledHeaderFile="..\..\..\..\build\msvc_9\source\blender\blenlib\mtdll\BLI_blenlib.pch"
-				AssemblerListingLocation="..\..\..\..\build\msvc_9\source\blender\blenlib\mtdll\"
-				ObjectFile="..\..\..\..\build\msvc_9\source\blender\blenlib\mtdll\"
-				ProgramDataBaseFileName="..\..\..\..\build\msvc_9\source\blender\blenlib\mtdll\"
-				WarningLevel="2"
-				SuppressStartupBanner="true"
-				CompileAs="0"
-			/>
-			<Tool
-				Name="VCManagedResourceCompilerTool"
-			/>
-			<Tool
-				Name="VCResourceCompilerTool"
-				PreprocessorDefinitions="NDEBUG"
-				Culture="1033"
-			/>
-			<Tool
-				Name="VCPreLinkEventTool"
-			/>
-			<Tool
-				Name="VCLibrarianTool"
-				OutputFile="..\..\..\..\build\msvc_9\libs\mtdll\BLI_blenlib.lib"
-				AdditionalLibraryDirectories=""
-				SuppressStartupBanner="true"
-			/>
-			<Tool
-				Name="VCALinkTool"
-			/>
-			<Tool
-				Name="VCXDCMakeTool"
-			/>
-			<Tool
-				Name="VCBscMakeTool"
-			/>
-			<Tool
-				Name="VCFxCopTool"
-			/>
-			<Tool
-				Name="VCPostBuildEventTool"
-			/>
-		</Configuration>
-		<Configuration
-			Name="Blender Debug|Win32"
-			OutputDirectory="..\..\..\..\build\msvc_9\source\blender\blenlib\debug"
-			IntermediateDirectory="..\..\..\..\build\msvc_9\source\blender\blenlib\debug"
-			ConfigurationType="4"
-			InheritedPropertySheets="$(VCInstallDir)VCProjectDefaults\UpgradeFromVC71.vsprops"
-			UseOfMFC="0"
-			ATLMinimizesCRunTimeLibraryUsage="false"
-			CharacterSet="2"
-			>
-			<Tool
-				Name="VCPreBuildEventTool"
-			/>
-			<Tool
-				Name="VCCustomBuildTool"
-			/>
-			<Tool
-				Name="VCXMLDataGeneratorTool"
-			/>
-			<Tool
-				Name="VCWebServiceProxyGeneratorTool"
-			/>
-			<Tool
-				Name="VCMIDLTool"
-			/>
-			<Tool
-				Name="VCCLCompilerTool"
-				Optimization="0"
-				AdditionalIncludeDirectories="..\..\..\..\lib\windows\zlib\include;..\..\..\..\lib\windows\pthreads\include;..\..\..\..\lib\windows\freetype\include;..\..\..\..\build\msvc_9\intern\guardedalloc\include;..\..\..\source\blender\include;..\..\..\source\blender\blenlib;..\..\..\source\blender\python;..\..\..\source\blender\makesdna;..\..\..\source\blender\blenkernel"
-				PreprocessorDefinitions="_DEBUG;WIN32;_LIB;_CRT_SECURE_NO_WARNINGS"
-				BasicRuntimeChecks="3"
-				RuntimeLibrary="1"
-				DefaultCharIsUnsigned="true"
-				UsePrecompiledHeader="0"
-				PrecompiledHeaderThrough="StdAfx.h"
-				PrecompiledHeaderFile="..\..\..\..\build\msvc_9\source\blender\blenlib\debug\BLI_blenlib.pch"
-				AssemblerListingLocation="..\..\..\..\build\msvc_9\source\blender\blenlib\debug\"
-				ObjectFile="..\..\..\..\build\msvc_9\source\blender\blenlib\debug\"
-				ProgramDataBaseFileName="..\..\..\..\build\msvc_9\source\blender\blenlib\debug\"
-				WarningLevel="4"
-				SuppressStartupBanner="true"
-				DebugInformationFormat="3"
-				CompileAs="0"
-			/>
-			<Tool
-				Name="VCManagedResourceCompilerTool"
-			/>
-			<Tool
-				Name="VCResourceCompilerTool"
-				PreprocessorDefinitions="_DEBUG"
-				Culture="1033"
-			/>
-			<Tool
-				Name="VCPreLinkEventTool"
-			/>
-			<Tool
-				Name="VCLibrarianTool"
-				OutputFile="..\..\..\..\build\msvc_9\libs\debug\BLI_blenlib.lib"
-				SuppressStartupBanner="true"
-			/>
-			<Tool
-				Name="VCALinkTool"
-			/>
-			<Tool
-				Name="VCXDCMakeTool"
-			/>
-			<Tool
-				Name="VCBscMakeTool"
-			/>
-			<Tool
-				Name="VCFxCopTool"
-			/>
-			<Tool
-				Name="VCPostBuildEventTool"
-			/>
-		</Configuration>
-		<Configuration
-			Name="Blender Release|Win32"
-			OutputDirectory="..\..\..\..\build\msvc_9\source\blender\blenlib"
-			IntermediateDirectory="..\..\..\..\build\msvc_9\source\blender\blenlib"
-			ConfigurationType="4"
-			InheritedPropertySheets="$(VCInstallDir)VCProjectDefaults\UpgradeFromVC71.vsprops"
-			UseOfMFC="0"
-			ATLMinimizesCRunTimeLibraryUsage="false"
-			CharacterSet="2"
-			>
-			<Tool
-				Name="VCPreBuildEventTool"
-			/>
-			<Tool
-				Name="VCCustomBuildTool"
-			/>
-			<Tool
-				Name="VCXMLDataGeneratorTool"
-			/>
-			<Tool
-				Name="VCWebServiceProxyGeneratorTool"
-			/>
-			<Tool
-				Name="VCMIDLTool"
-			/>
-			<Tool
-				Name="VCCLCompilerTool"
-				Optimization="2"
-				InlineFunctionExpansion="1"
-				AdditionalIncludeDirectories="..\..\..\..\lib\windows\zlib\include;..\..\..\..\lib\windows\pthreads\include;..\..\..\..\lib\windows\freetype\include;..\..\..\..\build\msvc_9\intern\guardedalloc\include;..\..\..\source\blender\include;..\..\..\source\blender\blenlib;..\..\..\source\blender\python;..\..\..\source\blender\makesdna;..\..\..\source\blender\blenkernel"
-				PreprocessorDefinitions="NDEBUG;WIN32;_LIB"
-				StringPooling="true"
-				RuntimeLibrary="0"
-				EnableFunctionLevelLinking="true"
-				DefaultCharIsUnsigned="true"
-				UsePrecompiledHeader="0"
-				PrecompiledHeaderFile="..\..\..\..\build\msvc_9\source\blender\blenlib\BLI_blenlib.pch"
-				AssemblerListingLocation="..\..\..\..\build\msvc_9\source\blender\blenlib\"
-				ObjectFile="..\..\..\..\build\msvc_9\source\blender\blenlib\"
-				ProgramDataBaseFileName="..\..\..\..\build\msvc_9\source\blender\blenlib\"
-				WarningLevel="2"
-				SuppressStartupBanner="true"
-				CompileAs="0"
-			/>
-			<Tool
-				Name="VCManagedResourceCompilerTool"
-			/>
-			<Tool
-				Name="VCResourceCompilerTool"
-				PreprocessorDefinitions="NDEBUG"
-				Culture="1033"
-			/>
-			<Tool
-				Name="VCPreLinkEventTool"
-			/>
-			<Tool
-				Name="VCLibrarianTool"
-				OutputFile="..\..\..\..\build\msvc_9\libs\BLI_blenlib.lib"
-				AdditionalLibraryDirectories=""
-				SuppressStartupBanner="true"
-			/>
-			<Tool
-				Name="VCALinkTool"
-			/>
-			<Tool
-				Name="VCXDCMakeTool"
-			/>
-			<Tool
-				Name="VCBscMakeTool"
-			/>
-			<Tool
-				Name="VCFxCopTool"
-			/>
-			<Tool
-				Name="VCPostBuildEventTool"
-			/>
-		</Configuration>
-		<Configuration
-			Name="3D Plugin Debug|Win32"
-			OutputDirectory="..\..\..\..\build\msvc_9\source\blender\blenlib\mtdll\debug"
-			IntermediateDirectory="..\..\..\..\build\msvc_9\source\blender\blenlib\mtdll\debug"
-			ConfigurationType="4"
-			InheritedPropertySheets="$(VCInstallDir)VCProjectDefaults\UpgradeFromVC71.vsprops"
-			UseOfMFC="0"
-			ATLMinimizesCRunTimeLibraryUsage="false"
-			CharacterSet="2"
-			>
-			<Tool
-				Name="VCPreBuildEventTool"
-			/>
-			<Tool
-				Name="VCCustomBuildTool"
-			/>
-			<Tool
-				Name="VCXMLDataGeneratorTool"
-			/>
-			<Tool
-				Name="VCWebServiceProxyGeneratorTool"
-			/>
-			<Tool
-				Name="VCMIDLTool"
-			/>
-			<Tool
-				Name="VCCLCompilerTool"
-				Optimization="0"
-				AdditionalIncludeDirectories="..\..\..\..\lib\windows\zlib\include;..\..\..\..\lib\windows\pthreads\include;..\..\..\..\lib\windows\freetype\include;..\..\..\..\build\msvc_9\intern\guardedalloc\include;..\..\..\source\blender\include;..\..\..\source\blender\blenlib;..\..\..\source\blender\python;..\..\..\source\blender\makesdna;..\..\..\source\blender\blenkernel"
-				PreprocessorDefinitions="_DEBUG,WIN32,_LIB"
-				BasicRuntimeChecks="3"
-				RuntimeLibrary="3"
-				DefaultCharIsUnsigned="true"
-				UsePrecompiledHeader="0"
-				PrecompiledHeaderFile="..\..\..\..\build\msvc_9\source\blender\blenlib\mtdll\debug\BLI_blenlib.pch"
-				AssemblerListingLocation="..\..\..\..\build\msvc_9\source\blender\blenlib\mtdll\debug\"
-				ObjectFile="..\..\..\..\build\msvc_9\source\blender\blenlib\mtdll\debug\"
-				ProgramDataBaseFileName="..\..\..\..\build\msvc_9\source\blender\blenlib\mtdll\debug\"
-				WarningLevel="2"
-				SuppressStartupBanner="true"
-				DebugInformationFormat="3"
-				CompileAs="0"
-			/>
-			<Tool
-				Name="VCManagedResourceCompilerTool"
-			/>
-			<Tool
-				Name="VCResourceCompilerTool"
-				PreprocessorDefinitions="_DEBUG"
-				Culture="1033"
-			/>
-			<Tool
-				Name="VCPreLinkEventTool"
-			/>
-			<Tool
-				Name="VCLibrarianTool"
-				OutputFile="..\..\..\..\build\msvc_9\libs\mtdll\debug\BLI_blenlib.lib"
-				SuppressStartupBanner="true"
-			/>
-			<Tool
-				Name="VCALinkTool"
-			/>
-			<Tool
-				Name="VCXDCMakeTool"
-			/>
-			<Tool
-				Name="VCBscMakeTool"
-			/>
-			<Tool
-				Name="VCFxCopTool"
-			/>
-			<Tool
-				Name="VCPostBuildEventTool"
-			/>
-		</Configuration>
-		<Configuration
-			Name="BlenderPlayer Debug|Win32"
-			OutputDirectory="..\..\..\..\build\msvc_9\source\blender\blenlib\debug\blenplayer"
-			IntermediateDirectory="..\..\..\..\build\msvc_9\source\blender\blenlib\debug\blenplayer"
-			ConfigurationType="4"
-			InheritedPropertySheets="$(VCInstallDir)VCProjectDefaults\UpgradeFromVC71.vsprops"
-			UseOfMFC="0"
-			ATLMinimizesCRunTimeLibraryUsage="false"
-			CharacterSet="2"
-			>
-			<Tool
-				Name="VCPreBuildEventTool"
-			/>
-			<Tool
-				Name="VCCustomBuildTool"
-			/>
-			<Tool
-				Name="VCXMLDataGeneratorTool"
-			/>
-			<Tool
-				Name="VCWebServiceProxyGeneratorTool"
-			/>
-			<Tool
-				Name="VCMIDLTool"
-			/>
-			<Tool
-				Name="VCCLCompilerTool"
-				Optimization="0"
-				AdditionalIncludeDirectories="..\..\..\..\lib\windows\zlib\include;..\..\..\..\lib\windows\pthreads\include;..\..\..\..\lib\windows\freetype\include;..\..\..\..\build\msvc_9\intern\guardedalloc\include;..\..\..\source\blender\include;..\..\..\source\blender\blenlib;..\..\..\source\blender\python;..\..\..\source\blender\makesdna;..\..\..\source\blender\blenkernel"
-				PreprocessorDefinitions="_DEBUG,WIN32,_LIB"
-				BasicRuntimeChecks="3"
-				RuntimeLibrary="1"
-				DefaultCharIsUnsigned="true"
-				UsePrecompiledHeader="0"
-				PrecompiledHeaderThrough="StdAfx.h"
-				PrecompiledHeaderFile="..\..\..\..\build\msvc_9\source\blender\blenlib\debug\BLI_blenlib.pch"
-				AssemblerListingLocation="..\..\..\..\build\msvc_9\source\blender\blenlib\debug\"
-				ObjectFile="..\..\..\..\build\msvc_9\source\blender\blenlib\debug\"
-				ProgramDataBaseFileName="..\..\..\..\build\msvc_9\source\blender\blenlib\debug\"
-				WarningLevel="2"
-				SuppressStartupBanner="true"
-				DebugInformationFormat="3"
-				CompileAs="0"
-			/>
-			<Tool
-				Name="VCManagedResourceCompilerTool"
-			/>
-			<Tool
-				Name="VCResourceCompilerTool"
-				PreprocessorDefinitions="_DEBUG"
-				Culture="1033"
-			/>
-			<Tool
-				Name="VCPreLinkEventTool"
-			/>
-			<Tool
-				Name="VCLibrarianTool"
-				OutputFile="..\..\..\..\build\msvc_9\libs\debug\BLI_blenlib.lib"
-				SuppressStartupBanner="true"
-			/>
-			<Tool
-				Name="VCALinkTool"
-			/>
-			<Tool
-				Name="VCXDCMakeTool"
-			/>
-			<Tool
-				Name="VCBscMakeTool"
-			/>
-			<Tool
-				Name="VCFxCopTool"
-			/>
-			<Tool
-				Name="VCPostBuildEventTool"
-			/>
-		</Configuration>
-		<Configuration
-			Name="BlenderPlayer Release|Win32"
-			OutputDirectory="..\..\..\..\build\msvc_9\source\blender\blenlib\blenplayer"
-			IntermediateDirectory="..\..\..\..\build\msvc_9\source\blender\blenlib\blenplayer"
-			ConfigurationType="4"
-			InheritedPropertySheets="$(VCInstallDir)VCProjectDefaults\UpgradeFromVC71.vsprops"
-			UseOfMFC="0"
-			ATLMinimizesCRunTimeLibraryUsage="false"
-			CharacterSet="2"
-			>
-			<Tool
-				Name="VCPreBuildEventTool"
-			/>
-			<Tool
-				Name="VCCustomBuildTool"
-			/>
-			<Tool
-				Name="VCXMLDataGeneratorTool"
-			/>
-			<Tool
-				Name="VCWebServiceProxyGeneratorTool"
-			/>
-			<Tool
-				Name="VCMIDLTool"
-			/>
-			<Tool
-				Name="VCCLCompilerTool"
-				InlineFunctionExpansion="1"
-				AdditionalIncludeDirectories="..\..\..\..\lib\windows\zlib\include;..\..\..\..\lib\windows\pthreads\include;..\..\..\..\lib\windows\freetype\include;..\..\..\..\build\msvc_9\intern\guardedalloc\include;..\..\..\source\blender\include;..\..\..\source\blender\blenlib;..\..\..\source\blender\python;..\..\..\source\blender\makesdna;..\..\..\source\blender\blenkernel"
-				PreprocessorDefinitions="NDEBUG,WIN32,_LIB"
-				StringPooling="true"
-				RuntimeLibrary="0"
-				EnableFunctionLevelLinking="true"
-				DefaultCharIsUnsigned="true"
-				UsePrecompiledHeader="0"
-				PrecompiledHeaderFile="..\..\..\..\build\msvc_9\source\blender\blenlib\BLI_blenlib.pch"
-				AssemblerListingLocation="..\..\..\..\build\msvc_9\source\blender\blenlib\"
-				ObjectFile="..\..\..\..\build\msvc_9\source\blender\blenlib\"
-				ProgramDataBaseFileName="..\..\..\..\build\msvc_9\source\blender\blenlib\"
-				WarningLevel="2"
-				SuppressStartupBanner="true"
-				CompileAs="0"
-			/>
-			<Tool
-				Name="VCManagedResourceCompilerTool"
-			/>
-			<Tool
-				Name="VCResourceCompilerTool"
-				PreprocessorDefinitions="NDEBUG"
-				Culture="1033"
-			/>
-			<Tool
-				Name="VCPreLinkEventTool"
-			/>
-			<Tool
-				Name="VCLibrarianTool"
-				OutputFile="..\..\..\..\build\msvc_9\libs\BLI_blenlib.lib"
-				AdditionalLibraryDirectories=""
-				SuppressStartupBanner="true"
-			/>
-			<Tool
-				Name="VCALinkTool"
-			/>
-			<Tool
-				Name="VCXDCMakeTool"
-			/>
-			<Tool
-				Name="VCBscMakeTool"
-			/>
-			<Tool
-				Name="VCFxCopTool"
-			/>
-			<Tool
-				Name="VCPostBuildEventTool"
-			/>
-		</Configuration>
-	</Configurations>
-	<References>
-	</References>
-	<Files>
-		<Filter
-			Name="Source Files"
-			Filter="cpp;c;cxx;rc;def;r;odl;idl;hpj;bat"
-			>
-			<File
-<<<<<<< HEAD
-				RelativePath="..\..\..\source\blender\blenlib\intern\arithb.c"
-				>
-			</File>
-			<File
-				RelativePath="..\..\..\source\blender\blenlib\intern\BLI_cellalloc.c"
-				>
-			</File>
-			<File
-=======
->>>>>>> d459c9c9
-				RelativePath="..\..\..\source\blender\blenlib\intern\BLI_bfile.c"
-				>
-			</File>
-			<File
-				RelativePath="..\..\..\source\blender\blenlib\intern\BLI_dynstr.c"
-				>
-			</File>
-			<File
-				RelativePath="..\..\..\source\blender\blenlib\intern\BLI_ghash.c"
-				>
-			</File>
-			<File
-				RelativePath="..\..\..\source\blender\blenlib\intern\BLI_heap.c"
-				>
-			</File>
-			<File
-				RelativePath="..\..\..\source\blender\blenlib\intern\BLI_kdopbvh.c"
-				>
-			</File>
-			<File
-				RelativePath="..\..\..\source\blender\blenlib\intern\BLI_kdtree.c"
-				>
-			</File>
-			<File
-				RelativePath="..\..\..\source\blender\blenlib\intern\BLI_linklist.c"
-				>
-			</File>
-			<File
-				RelativePath="..\..\..\source\blender\blenlib\intern\BLI_memarena.c"
-				>
-			</File>
-			<File
-				RelativePath="..\..\..\source\blender\blenlib\intern\BLI_mempool.c"
-				>
-			</File>
-			<File
-				RelativePath="..\..\..\source\blender\blenlib\intern\boxpack2d.c"
-				>
-			</File>
-			<File
-				RelativePath="..\..\..\source\blender\blenlib\intern\bpath.c"
-				>
-			</File>
-			<File
-				RelativePath="..\..\..\source\blender\blenlib\intern\DLRB_tree.c"
-				>
-			</File>
-			<File
-				RelativePath="..\..\..\source\blender\blenlib\intern\dynamiclist.c"
-				>
-			</File>
-			<File
-				RelativePath="..\..\..\source\blender\blenlib\intern\dynlib.c"
-				>
-			</File>
-			<File
-				RelativePath="..\..\..\source\blender\blenlib\intern\edgehash.c"
-				>
-			</File>
-			<File
-				RelativePath="..\..\..\source\blender\blenlib\intern\fileops.c"
-				>
-			</File>
-			<File
-				RelativePath="..\..\..\source\blender\blenlib\intern\fnmatch.c"
-				>
-			</File>
-			<File
-				RelativePath="..\..\..\source\blender\blenlib\intern\freetypefont.c"
-				>
-			</File>
-			<File
-				RelativePath="..\..\..\source\blender\blenlib\intern\graph.c"
-				>
-			</File>
-			<File
-				RelativePath="..\..\..\source\blender\blenlib\intern\gsqueue.c"
-				>
-			</File>
-			<File
-				RelativePath="..\..\..\source\blender\blenlib\intern\jitter.c"
-				>
-			</File>
-			<File
-				RelativePath="..\..\..\source\blender\blenlib\intern\listbase.c"
-				>
-			</File>
-			<File
-				RelativePath="..\..\..\source\blender\blenlib\intern\math_base.c"
-				>
-			</File>
-			<File
-				RelativePath="..\..\..\source\blender\blenlib\intern\math_color.c"
-				>
-			</File>
-			<File
-				RelativePath="..\..\..\source\blender\blenlib\intern\math_geom.c"
-				>
-			</File>
-			<File
-				RelativePath="..\..\..\source\blender\blenlib\intern\math_matrix.c"
-				>
-			</File>
-			<File
-				RelativePath="..\..\..\source\blender\blenlib\intern\math_rotation.c"
-				>
-			</File>
-			<File
-				RelativePath="..\..\..\source\blender\blenlib\intern\math_vector.c"
-				>
-			</File>
-			<File
-				RelativePath="..\..\..\source\blender\blenlib\intern\math_vector_inline.c"
-				>
-			</File>
-			<File
-				RelativePath="..\..\..\source\blender\blenlib\intern\noise.c"
-				>
-			</File>
-			<File
-				RelativePath="..\..\..\source\blender\blenlib\intern\rand.c"
-				>
-			</File>
-			<File
-				RelativePath="..\..\..\source\blender\blenlib\intern\rct.c"
-				>
-			</File>
-			<File
-				RelativePath="..\..\..\source\blender\blenlib\intern\scanfill.c"
-				>
-			</File>
-			<File
-				RelativePath="..\..\..\source\blender\blenlib\intern\storage.c"
-				>
-			</File>
-			<File
-				RelativePath="..\..\..\source\blender\blenlib\intern\string.c"
-				>
-			</File>
-			<File
-				RelativePath="..\..\..\source\blender\blenlib\intern\threads.c"
-				>
-			</File>
-			<File
-				RelativePath="..\..\..\source\blender\blenlib\intern\time.c"
-				>
-			</File>
-			<File
-				RelativePath="..\..\..\source\blender\blenlib\intern\util.c"
-				>
-			</File>
-			<File
-				RelativePath="..\..\..\source\blender\blenlib\intern\voxel.c"
-				>
-			</File>
-			<File
-				RelativePath="..\..\..\source\blender\blenlib\intern\winstuff.c"
-				>
-			</File>
-		</Filter>
-		<Filter
-			Name="Header Files"
-			Filter="h;hpp;hxx;hm;inl"
-			>
-			<File
-<<<<<<< HEAD
-				RelativePath="..\..\..\source\blender\blenlib\BLI_arithb.h"
-				>
-			</File>
-			<File
-				RelativePath="..\..\..\source\blender\blenlib\BLI_array.h"
-				>
-			</File>
-			<File
-=======
->>>>>>> d459c9c9
-				RelativePath="..\..\..\source\blender\blenlib\BLI_bfile.h"
-				>
-			</File>
-			<File
-				RelativePath="..\..\..\source\blender\blenlib\BLI_blenlib.h"
-				>
-			</File>
-			<File
-				RelativePath="..\..\..\source\blender\blenlib\BLI_boxpack2d.h"
-				>
-			</File>
-			<File
-				RelativePath="..\..\..\source\blender\blenlib\BLI_bpath.h"
-				>
-			</File>
-			<File
-				RelativePath="..\..\..\source\blender\blenlib\intern\BLI_callbacks.h"
-				>
-			</File>
-			<File
-				RelativePath="..\..\..\source\blender\blenlib\BLI_cellalloc.h"
-				>
-			</File>
-			<File
-				RelativePath="..\..\..\source\blender\blenlib\BLI_dlrbTree.h"
-				>
-			</File>
-			<File
-				RelativePath="..\..\..\source\blender\blenlib\BLI_dynamiclist.h"
-				>
-			</File>
-			<File
-				RelativePath="..\..\..\source\blender\blenlib\BLI_edgehash.h"
-				>
-			</File>
-			<File
-				RelativePath="..\..\..\source\blender\blenlib\BLI_editVert.h"
-				>
-			</File>
-			<File
-				RelativePath="..\..\..\source\blender\blenlib\BLI_fileops.h"
-				>
-			</File>
-			<File
-				RelativePath="..\..\..\source\blender\blenlib\BLI_fnmatch.h"
-				>
-			</File>
-			<File
-				RelativePath="..\..\..\source\blender\blenlib\BLI_ghash.h"
-				>
-			</File>
-			<File
-				RelativePath="..\..\..\source\blender\blenlib\BLI_graph.h"
-				>
-			</File>
-			<File
-				RelativePath="..\..\..\source\blender\blenlib\BLI_heap.h"
-				>
-			</File>
-			<File
-				RelativePath="..\..\..\source\blender\blenlib\BLI_jitter.h"
-				>
-			</File>
-			<File
-				RelativePath="..\..\..\source\blender\blenlib\BLI_kdopbvh.h"
-				>
-			</File>
-			<File
-				RelativePath="..\..\..\source\blender\blenlib\BLI_kdtree.h"
-				>
-			</File>
-			<File
-				RelativePath="..\..\..\source\blender\blenlib\BLI_linklist.h"
-				>
-			</File>
-			<File
-				RelativePath="..\..\..\source\blender\blenlib\BLI_math.h"
-				>
-			</File>
-			<File
-				RelativePath="..\..\..\source\blender\blenlib\BLI_math_base.h"
-				>
-			</File>
-			<File
-				RelativePath="..\..\..\source\blender\blenlib\BLI_math_color.h"
-				>
-			</File>
-			<File
-				RelativePath="..\..\..\source\blender\blenlib\BLI_math_geom.h"
-				>
-			</File>
-			<File
-				RelativePath="..\..\..\source\blender\blenlib\BLI_math_matrix.h"
-				>
-			</File>
-			<File
-				RelativePath="..\..\..\source\blender\blenlib\BLI_math_rotation.h"
-				>
-			</File>
-			<File
-				RelativePath="..\..\..\source\blender\blenlib\BLI_math_vector.h"
-				>
-			</File>
-			<File
-				RelativePath="..\..\..\source\blender\blenlib\BLI_memarena.h"
-				>
-			</File>
-			<File
-				RelativePath="..\..\..\source\blender\blenlib\BLI_mempool.h"
-				>
-			</File>
-			<File
-				RelativePath="..\..\..\source\blender\blenlib\BLI_scanfill.h"
-				>
-			</File>
-			<File
-				RelativePath="..\..\..\source\blender\blenlib\BLI_storage.h"
-				>
-			</File>
-			<File
-				RelativePath="..\..\..\source\blender\blenlib\BLI_storage_types.h"
-				>
-			</File>
-			<File
-				RelativePath="..\..\..\source\blender\blenlib\BLI_string.h"
-				>
-			</File>
-			<File
-				RelativePath="..\..\..\source\blender\blenlib\BLI_threads.h"
-				>
-			</File>
-			<File
-				RelativePath="..\..\..\source\blender\blenlib\BLI_util.h"
-				>
-			</File>
-			<File
-				RelativePath="..\..\..\source\blender\blenlib\BLI_voxel.h"
-				>
-			</File>
-			<File
-				RelativePath="..\..\..\source\blender\blenlib\BLI_winstuff.h"
-				>
-			</File>
-			<File
-				RelativePath="..\..\..\source\blender\blenlib\PIL_dynlib.h"
-				>
-			</File>
-			<File
-				RelativePath="..\..\..\source\blender\blenlib\PIL_time.h"
-				>
-			</File>
-		</Filter>
-	</Files>
-	<Globals>
-	</Globals>
-</VisualStudioProject>
+<?xml version="1.0" encoding="Windows-1252"?>
+<VisualStudioProject
+	ProjectType="Visual C++"
+	Version="9.00"
+	Name="BLI_blenlib"
+	ProjectGUID="{31628053-825D-4C06-8A21-D13883489718}"
+	RootNamespace="BLI_blenlib"
+	TargetFrameworkVersion="131072"
+	>
+	<Platforms>
+		<Platform
+			Name="Win32"
+		/>
+	</Platforms>
+	<ToolFiles>
+	</ToolFiles>
+	<Configurations>
+		<Configuration
+			Name="3D Plugin Release|Win32"
+			OutputDirectory="..\..\..\..\build\msvc_9\source\blender\blenlib\mtdll"
+			IntermediateDirectory="..\..\..\..\build\msvc_9\source\blender\blenlib\mtdll"
+			ConfigurationType="4"
+			InheritedPropertySheets="$(VCInstallDir)VCProjectDefaults\UpgradeFromVC71.vsprops"
+			UseOfMFC="0"
+			ATLMinimizesCRunTimeLibraryUsage="false"
+			CharacterSet="2"
+			>
+			<Tool
+				Name="VCPreBuildEventTool"
+			/>
+			<Tool
+				Name="VCCustomBuildTool"
+			/>
+			<Tool
+				Name="VCXMLDataGeneratorTool"
+			/>
+			<Tool
+				Name="VCWebServiceProxyGeneratorTool"
+			/>
+			<Tool
+				Name="VCMIDLTool"
+			/>
+			<Tool
+				Name="VCCLCompilerTool"
+				InlineFunctionExpansion="1"
+				AdditionalIncludeDirectories="..\..\..\..\lib\windows\zlib\include;..\..\..\..\lib\windows\pthreads\include;..\..\..\..\lib\windows\freetype\include;..\..\..\..\build\msvc_9\intern\guardedalloc\include;..\..\..\source\blender\include;..\..\..\source\blender\blenlib;..\..\..\source\blender\python;..\..\..\source\blender\makesdna;..\..\..\source\blender\blenkernel"
+				PreprocessorDefinitions="NDEBUG,WIN32,_LIB"
+				StringPooling="true"
+				RuntimeLibrary="2"
+				EnableFunctionLevelLinking="true"
+				DefaultCharIsUnsigned="true"
+				UsePrecompiledHeader="0"
+				PrecompiledHeaderFile="..\..\..\..\build\msvc_9\source\blender\blenlib\mtdll\BLI_blenlib.pch"
+				AssemblerListingLocation="..\..\..\..\build\msvc_9\source\blender\blenlib\mtdll\"
+				ObjectFile="..\..\..\..\build\msvc_9\source\blender\blenlib\mtdll\"
+				ProgramDataBaseFileName="..\..\..\..\build\msvc_9\source\blender\blenlib\mtdll\"
+				WarningLevel="2"
+				SuppressStartupBanner="true"
+				CompileAs="0"
+			/>
+			<Tool
+				Name="VCManagedResourceCompilerTool"
+			/>
+			<Tool
+				Name="VCResourceCompilerTool"
+				PreprocessorDefinitions="NDEBUG"
+				Culture="1033"
+			/>
+			<Tool
+				Name="VCPreLinkEventTool"
+			/>
+			<Tool
+				Name="VCLibrarianTool"
+				OutputFile="..\..\..\..\build\msvc_9\libs\mtdll\BLI_blenlib.lib"
+				AdditionalLibraryDirectories=""
+				SuppressStartupBanner="true"
+			/>
+			<Tool
+				Name="VCALinkTool"
+			/>
+			<Tool
+				Name="VCXDCMakeTool"
+			/>
+			<Tool
+				Name="VCBscMakeTool"
+			/>
+			<Tool
+				Name="VCFxCopTool"
+			/>
+			<Tool
+				Name="VCPostBuildEventTool"
+			/>
+		</Configuration>
+		<Configuration
+			Name="Blender Debug|Win32"
+			OutputDirectory="..\..\..\..\build\msvc_9\source\blender\blenlib\debug"
+			IntermediateDirectory="..\..\..\..\build\msvc_9\source\blender\blenlib\debug"
+			ConfigurationType="4"
+			InheritedPropertySheets="$(VCInstallDir)VCProjectDefaults\UpgradeFromVC71.vsprops"
+			UseOfMFC="0"
+			ATLMinimizesCRunTimeLibraryUsage="false"
+			CharacterSet="2"
+			>
+			<Tool
+				Name="VCPreBuildEventTool"
+			/>
+			<Tool
+				Name="VCCustomBuildTool"
+			/>
+			<Tool
+				Name="VCXMLDataGeneratorTool"
+			/>
+			<Tool
+				Name="VCWebServiceProxyGeneratorTool"
+			/>
+			<Tool
+				Name="VCMIDLTool"
+			/>
+			<Tool
+				Name="VCCLCompilerTool"
+				Optimization="0"
+				AdditionalIncludeDirectories="..\..\..\..\lib\windows\zlib\include;..\..\..\..\lib\windows\pthreads\include;..\..\..\..\lib\windows\freetype\include;..\..\..\..\build\msvc_9\intern\guardedalloc\include;..\..\..\source\blender\include;..\..\..\source\blender\blenlib;..\..\..\source\blender\python;..\..\..\source\blender\makesdna;..\..\..\source\blender\blenkernel"
+				PreprocessorDefinitions="_DEBUG;WIN32;_LIB;_CRT_SECURE_NO_WARNINGS"
+				BasicRuntimeChecks="3"
+				RuntimeLibrary="1"
+				DefaultCharIsUnsigned="true"
+				UsePrecompiledHeader="0"
+				PrecompiledHeaderThrough="StdAfx.h"
+				PrecompiledHeaderFile="..\..\..\..\build\msvc_9\source\blender\blenlib\debug\BLI_blenlib.pch"
+				AssemblerListingLocation="..\..\..\..\build\msvc_9\source\blender\blenlib\debug\"
+				ObjectFile="..\..\..\..\build\msvc_9\source\blender\blenlib\debug\"
+				ProgramDataBaseFileName="..\..\..\..\build\msvc_9\source\blender\blenlib\debug\"
+				WarningLevel="4"
+				SuppressStartupBanner="true"
+				DebugInformationFormat="3"
+				CompileAs="0"
+			/>
+			<Tool
+				Name="VCManagedResourceCompilerTool"
+			/>
+			<Tool
+				Name="VCResourceCompilerTool"
+				PreprocessorDefinitions="_DEBUG"
+				Culture="1033"
+			/>
+			<Tool
+				Name="VCPreLinkEventTool"
+			/>
+			<Tool
+				Name="VCLibrarianTool"
+				OutputFile="..\..\..\..\build\msvc_9\libs\debug\BLI_blenlib.lib"
+				SuppressStartupBanner="true"
+			/>
+			<Tool
+				Name="VCALinkTool"
+			/>
+			<Tool
+				Name="VCXDCMakeTool"
+			/>
+			<Tool
+				Name="VCBscMakeTool"
+			/>
+			<Tool
+				Name="VCFxCopTool"
+			/>
+			<Tool
+				Name="VCPostBuildEventTool"
+			/>
+		</Configuration>
+		<Configuration
+			Name="Blender Release|Win32"
+			OutputDirectory="..\..\..\..\build\msvc_9\source\blender\blenlib"
+			IntermediateDirectory="..\..\..\..\build\msvc_9\source\blender\blenlib"
+			ConfigurationType="4"
+			InheritedPropertySheets="$(VCInstallDir)VCProjectDefaults\UpgradeFromVC71.vsprops"
+			UseOfMFC="0"
+			ATLMinimizesCRunTimeLibraryUsage="false"
+			CharacterSet="2"
+			>
+			<Tool
+				Name="VCPreBuildEventTool"
+			/>
+			<Tool
+				Name="VCCustomBuildTool"
+			/>
+			<Tool
+				Name="VCXMLDataGeneratorTool"
+			/>
+			<Tool
+				Name="VCWebServiceProxyGeneratorTool"
+			/>
+			<Tool
+				Name="VCMIDLTool"
+			/>
+			<Tool
+				Name="VCCLCompilerTool"
+				Optimization="2"
+				InlineFunctionExpansion="1"
+				AdditionalIncludeDirectories="..\..\..\..\lib\windows\zlib\include;..\..\..\..\lib\windows\pthreads\include;..\..\..\..\lib\windows\freetype\include;..\..\..\..\build\msvc_9\intern\guardedalloc\include;..\..\..\source\blender\include;..\..\..\source\blender\blenlib;..\..\..\source\blender\python;..\..\..\source\blender\makesdna;..\..\..\source\blender\blenkernel"
+				PreprocessorDefinitions="NDEBUG;WIN32;_LIB"
+				StringPooling="true"
+				RuntimeLibrary="0"
+				EnableFunctionLevelLinking="true"
+				DefaultCharIsUnsigned="true"
+				UsePrecompiledHeader="0"
+				PrecompiledHeaderFile="..\..\..\..\build\msvc_9\source\blender\blenlib\BLI_blenlib.pch"
+				AssemblerListingLocation="..\..\..\..\build\msvc_9\source\blender\blenlib\"
+				ObjectFile="..\..\..\..\build\msvc_9\source\blender\blenlib\"
+				ProgramDataBaseFileName="..\..\..\..\build\msvc_9\source\blender\blenlib\"
+				WarningLevel="2"
+				SuppressStartupBanner="true"
+				CompileAs="0"
+			/>
+			<Tool
+				Name="VCManagedResourceCompilerTool"
+			/>
+			<Tool
+				Name="VCResourceCompilerTool"
+				PreprocessorDefinitions="NDEBUG"
+				Culture="1033"
+			/>
+			<Tool
+				Name="VCPreLinkEventTool"
+			/>
+			<Tool
+				Name="VCLibrarianTool"
+				OutputFile="..\..\..\..\build\msvc_9\libs\BLI_blenlib.lib"
+				AdditionalLibraryDirectories=""
+				SuppressStartupBanner="true"
+			/>
+			<Tool
+				Name="VCALinkTool"
+			/>
+			<Tool
+				Name="VCXDCMakeTool"
+			/>
+			<Tool
+				Name="VCBscMakeTool"
+			/>
+			<Tool
+				Name="VCFxCopTool"
+			/>
+			<Tool
+				Name="VCPostBuildEventTool"
+			/>
+		</Configuration>
+		<Configuration
+			Name="3D Plugin Debug|Win32"
+			OutputDirectory="..\..\..\..\build\msvc_9\source\blender\blenlib\mtdll\debug"
+			IntermediateDirectory="..\..\..\..\build\msvc_9\source\blender\blenlib\mtdll\debug"
+			ConfigurationType="4"
+			InheritedPropertySheets="$(VCInstallDir)VCProjectDefaults\UpgradeFromVC71.vsprops"
+			UseOfMFC="0"
+			ATLMinimizesCRunTimeLibraryUsage="false"
+			CharacterSet="2"
+			>
+			<Tool
+				Name="VCPreBuildEventTool"
+			/>
+			<Tool
+				Name="VCCustomBuildTool"
+			/>
+			<Tool
+				Name="VCXMLDataGeneratorTool"
+			/>
+			<Tool
+				Name="VCWebServiceProxyGeneratorTool"
+			/>
+			<Tool
+				Name="VCMIDLTool"
+			/>
+			<Tool
+				Name="VCCLCompilerTool"
+				Optimization="0"
+				AdditionalIncludeDirectories="..\..\..\..\lib\windows\zlib\include;..\..\..\..\lib\windows\pthreads\include;..\..\..\..\lib\windows\freetype\include;..\..\..\..\build\msvc_9\intern\guardedalloc\include;..\..\..\source\blender\include;..\..\..\source\blender\blenlib;..\..\..\source\blender\python;..\..\..\source\blender\makesdna;..\..\..\source\blender\blenkernel"
+				PreprocessorDefinitions="_DEBUG,WIN32,_LIB"
+				BasicRuntimeChecks="3"
+				RuntimeLibrary="3"
+				DefaultCharIsUnsigned="true"
+				UsePrecompiledHeader="0"
+				PrecompiledHeaderFile="..\..\..\..\build\msvc_9\source\blender\blenlib\mtdll\debug\BLI_blenlib.pch"
+				AssemblerListingLocation="..\..\..\..\build\msvc_9\source\blender\blenlib\mtdll\debug\"
+				ObjectFile="..\..\..\..\build\msvc_9\source\blender\blenlib\mtdll\debug\"
+				ProgramDataBaseFileName="..\..\..\..\build\msvc_9\source\blender\blenlib\mtdll\debug\"
+				WarningLevel="2"
+				SuppressStartupBanner="true"
+				DebugInformationFormat="3"
+				CompileAs="0"
+			/>
+			<Tool
+				Name="VCManagedResourceCompilerTool"
+			/>
+			<Tool
+				Name="VCResourceCompilerTool"
+				PreprocessorDefinitions="_DEBUG"
+				Culture="1033"
+			/>
+			<Tool
+				Name="VCPreLinkEventTool"
+			/>
+			<Tool
+				Name="VCLibrarianTool"
+				OutputFile="..\..\..\..\build\msvc_9\libs\mtdll\debug\BLI_blenlib.lib"
+				SuppressStartupBanner="true"
+			/>
+			<Tool
+				Name="VCALinkTool"
+			/>
+			<Tool
+				Name="VCXDCMakeTool"
+			/>
+			<Tool
+				Name="VCBscMakeTool"
+			/>
+			<Tool
+				Name="VCFxCopTool"
+			/>
+			<Tool
+				Name="VCPostBuildEventTool"
+			/>
+		</Configuration>
+		<Configuration
+			Name="BlenderPlayer Debug|Win32"
+			OutputDirectory="..\..\..\..\build\msvc_9\source\blender\blenlib\debug\blenplayer"
+			IntermediateDirectory="..\..\..\..\build\msvc_9\source\blender\blenlib\debug\blenplayer"
+			ConfigurationType="4"
+			InheritedPropertySheets="$(VCInstallDir)VCProjectDefaults\UpgradeFromVC71.vsprops"
+			UseOfMFC="0"
+			ATLMinimizesCRunTimeLibraryUsage="false"
+			CharacterSet="2"
+			>
+			<Tool
+				Name="VCPreBuildEventTool"
+			/>
+			<Tool
+				Name="VCCustomBuildTool"
+			/>
+			<Tool
+				Name="VCXMLDataGeneratorTool"
+			/>
+			<Tool
+				Name="VCWebServiceProxyGeneratorTool"
+			/>
+			<Tool
+				Name="VCMIDLTool"
+			/>
+			<Tool
+				Name="VCCLCompilerTool"
+				Optimization="0"
+				AdditionalIncludeDirectories="..\..\..\..\lib\windows\zlib\include;..\..\..\..\lib\windows\pthreads\include;..\..\..\..\lib\windows\freetype\include;..\..\..\..\build\msvc_9\intern\guardedalloc\include;..\..\..\source\blender\include;..\..\..\source\blender\blenlib;..\..\..\source\blender\python;..\..\..\source\blender\makesdna;..\..\..\source\blender\blenkernel"
+				PreprocessorDefinitions="_DEBUG,WIN32,_LIB"
+				BasicRuntimeChecks="3"
+				RuntimeLibrary="1"
+				DefaultCharIsUnsigned="true"
+				UsePrecompiledHeader="0"
+				PrecompiledHeaderThrough="StdAfx.h"
+				PrecompiledHeaderFile="..\..\..\..\build\msvc_9\source\blender\blenlib\debug\BLI_blenlib.pch"
+				AssemblerListingLocation="..\..\..\..\build\msvc_9\source\blender\blenlib\debug\"
+				ObjectFile="..\..\..\..\build\msvc_9\source\blender\blenlib\debug\"
+				ProgramDataBaseFileName="..\..\..\..\build\msvc_9\source\blender\blenlib\debug\"
+				WarningLevel="2"
+				SuppressStartupBanner="true"
+				DebugInformationFormat="3"
+				CompileAs="0"
+			/>
+			<Tool
+				Name="VCManagedResourceCompilerTool"
+			/>
+			<Tool
+				Name="VCResourceCompilerTool"
+				PreprocessorDefinitions="_DEBUG"
+				Culture="1033"
+			/>
+			<Tool
+				Name="VCPreLinkEventTool"
+			/>
+			<Tool
+				Name="VCLibrarianTool"
+				OutputFile="..\..\..\..\build\msvc_9\libs\debug\BLI_blenlib.lib"
+				SuppressStartupBanner="true"
+			/>
+			<Tool
+				Name="VCALinkTool"
+			/>
+			<Tool
+				Name="VCXDCMakeTool"
+			/>
+			<Tool
+				Name="VCBscMakeTool"
+			/>
+			<Tool
+				Name="VCFxCopTool"
+			/>
+			<Tool
+				Name="VCPostBuildEventTool"
+			/>
+		</Configuration>
+		<Configuration
+			Name="BlenderPlayer Release|Win32"
+			OutputDirectory="..\..\..\..\build\msvc_9\source\blender\blenlib\blenplayer"
+			IntermediateDirectory="..\..\..\..\build\msvc_9\source\blender\blenlib\blenplayer"
+			ConfigurationType="4"
+			InheritedPropertySheets="$(VCInstallDir)VCProjectDefaults\UpgradeFromVC71.vsprops"
+			UseOfMFC="0"
+			ATLMinimizesCRunTimeLibraryUsage="false"
+			CharacterSet="2"
+			>
+			<Tool
+				Name="VCPreBuildEventTool"
+			/>
+			<Tool
+				Name="VCCustomBuildTool"
+			/>
+			<Tool
+				Name="VCXMLDataGeneratorTool"
+			/>
+			<Tool
+				Name="VCWebServiceProxyGeneratorTool"
+			/>
+			<Tool
+				Name="VCMIDLTool"
+			/>
+			<Tool
+				Name="VCCLCompilerTool"
+				InlineFunctionExpansion="1"
+				AdditionalIncludeDirectories="..\..\..\..\lib\windows\zlib\include;..\..\..\..\lib\windows\pthreads\include;..\..\..\..\lib\windows\freetype\include;..\..\..\..\build\msvc_9\intern\guardedalloc\include;..\..\..\source\blender\include;..\..\..\source\blender\blenlib;..\..\..\source\blender\python;..\..\..\source\blender\makesdna;..\..\..\source\blender\blenkernel"
+				PreprocessorDefinitions="NDEBUG,WIN32,_LIB"
+				StringPooling="true"
+				RuntimeLibrary="0"
+				EnableFunctionLevelLinking="true"
+				DefaultCharIsUnsigned="true"
+				UsePrecompiledHeader="0"
+				PrecompiledHeaderFile="..\..\..\..\build\msvc_9\source\blender\blenlib\BLI_blenlib.pch"
+				AssemblerListingLocation="..\..\..\..\build\msvc_9\source\blender\blenlib\"
+				ObjectFile="..\..\..\..\build\msvc_9\source\blender\blenlib\"
+				ProgramDataBaseFileName="..\..\..\..\build\msvc_9\source\blender\blenlib\"
+				WarningLevel="2"
+				SuppressStartupBanner="true"
+				CompileAs="0"
+			/>
+			<Tool
+				Name="VCManagedResourceCompilerTool"
+			/>
+			<Tool
+				Name="VCResourceCompilerTool"
+				PreprocessorDefinitions="NDEBUG"
+				Culture="1033"
+			/>
+			<Tool
+				Name="VCPreLinkEventTool"
+			/>
+			<Tool
+				Name="VCLibrarianTool"
+				OutputFile="..\..\..\..\build\msvc_9\libs\BLI_blenlib.lib"
+				AdditionalLibraryDirectories=""
+				SuppressStartupBanner="true"
+			/>
+			<Tool
+				Name="VCALinkTool"
+			/>
+			<Tool
+				Name="VCXDCMakeTool"
+			/>
+			<Tool
+				Name="VCBscMakeTool"
+			/>
+			<Tool
+				Name="VCFxCopTool"
+			/>
+			<Tool
+				Name="VCPostBuildEventTool"
+			/>
+		</Configuration>
+	</Configurations>
+	<References>
+	</References>
+	<Files>
+		<Filter
+			Name="Source Files"
+			Filter="cpp;c;cxx;rc;def;r;odl;idl;hpj;bat"
+			>
+			<File
+				RelativePath="..\..\..\source\blender\blenlib\intern\BLI_cellalloc.c"
+				>
+			</File>
+			<File
+				RelativePath="..\..\..\source\blender\blenlib\intern\BLI_bfile.c"
+				>
+			</File>
+			<File
+				RelativePath="..\..\..\source\blender\blenlib\intern\BLI_dynstr.c"
+				>
+			</File>
+			<File
+				RelativePath="..\..\..\source\blender\blenlib\intern\BLI_ghash.c"
+				>
+			</File>
+			<File
+				RelativePath="..\..\..\source\blender\blenlib\intern\BLI_heap.c"
+				>
+			</File>
+			<File
+				RelativePath="..\..\..\source\blender\blenlib\intern\BLI_kdopbvh.c"
+				>
+			</File>
+			<File
+				RelativePath="..\..\..\source\blender\blenlib\intern\BLI_kdtree.c"
+				>
+			</File>
+			<File
+				RelativePath="..\..\..\source\blender\blenlib\intern\BLI_linklist.c"
+				>
+			</File>
+			<File
+				RelativePath="..\..\..\source\blender\blenlib\intern\BLI_memarena.c"
+				>
+			</File>
+			<File
+				RelativePath="..\..\..\source\blender\blenlib\intern\BLI_mempool.c"
+				>
+			</File>
+			<File
+				RelativePath="..\..\..\source\blender\blenlib\intern\boxpack2d.c"
+				>
+			</File>
+			<File
+				RelativePath="..\..\..\source\blender\blenlib\intern\bpath.c"
+				>
+			</File>
+			<File
+				RelativePath="..\..\..\source\blender\blenlib\intern\DLRB_tree.c"
+				>
+			</File>
+			<File
+				RelativePath="..\..\..\source\blender\blenlib\intern\dynamiclist.c"
+				>
+			</File>
+			<File
+				RelativePath="..\..\..\source\blender\blenlib\intern\dynlib.c"
+				>
+			</File>
+			<File
+				RelativePath="..\..\..\source\blender\blenlib\intern\edgehash.c"
+				>
+			</File>
+			<File
+				RelativePath="..\..\..\source\blender\blenlib\intern\fileops.c"
+				>
+			</File>
+			<File
+				RelativePath="..\..\..\source\blender\blenlib\intern\fnmatch.c"
+				>
+			</File>
+			<File
+				RelativePath="..\..\..\source\blender\blenlib\intern\freetypefont.c"
+				>
+			</File>
+			<File
+				RelativePath="..\..\..\source\blender\blenlib\intern\graph.c"
+				>
+			</File>
+			<File
+				RelativePath="..\..\..\source\blender\blenlib\intern\gsqueue.c"
+				>
+			</File>
+			<File
+				RelativePath="..\..\..\source\blender\blenlib\intern\jitter.c"
+				>
+			</File>
+			<File
+				RelativePath="..\..\..\source\blender\blenlib\intern\listbase.c"
+				>
+			</File>
+			<File
+				RelativePath="..\..\..\source\blender\blenlib\intern\math_base.c"
+				>
+			</File>
+			<File
+				RelativePath="..\..\..\source\blender\blenlib\intern\math_color.c"
+				>
+			</File>
+			<File
+				RelativePath="..\..\..\source\blender\blenlib\intern\math_geom.c"
+				>
+			</File>
+			<File
+				RelativePath="..\..\..\source\blender\blenlib\intern\math_matrix.c"
+				>
+			</File>
+			<File
+				RelativePath="..\..\..\source\blender\blenlib\intern\math_rotation.c"
+				>
+			</File>
+			<File
+				RelativePath="..\..\..\source\blender\blenlib\intern\math_vector.c"
+				>
+			</File>
+			<File
+				RelativePath="..\..\..\source\blender\blenlib\intern\math_vector_inline.c"
+				>
+			</File>
+			<File
+				RelativePath="..\..\..\source\blender\blenlib\intern\noise.c"
+				>
+			</File>
+			<File
+				RelativePath="..\..\..\source\blender\blenlib\intern\rand.c"
+				>
+			</File>
+			<File
+				RelativePath="..\..\..\source\blender\blenlib\intern\rct.c"
+				>
+			</File>
+			<File
+				RelativePath="..\..\..\source\blender\blenlib\intern\scanfill.c"
+				>
+			</File>
+			<File
+				RelativePath="..\..\..\source\blender\blenlib\intern\storage.c"
+				>
+			</File>
+			<File
+				RelativePath="..\..\..\source\blender\blenlib\intern\string.c"
+				>
+			</File>
+			<File
+				RelativePath="..\..\..\source\blender\blenlib\intern\threads.c"
+				>
+			</File>
+			<File
+				RelativePath="..\..\..\source\blender\blenlib\intern\time.c"
+				>
+			</File>
+			<File
+				RelativePath="..\..\..\source\blender\blenlib\intern\util.c"
+				>
+			</File>
+			<File
+				RelativePath="..\..\..\source\blender\blenlib\intern\voxel.c"
+				>
+			</File>
+			<File
+				RelativePath="..\..\..\source\blender\blenlib\intern\winstuff.c"
+				>
+			</File>
+		</Filter>
+		<Filter
+			Name="Header Files"
+			Filter="h;hpp;hxx;hm;inl"
+			>
+			<File
+				RelativePath="..\..\..\source\blender\blenlib\BLI_array.h"
+				>
+			</File>
+			<File
+				RelativePath="..\..\..\source\blender\blenlib\BLI_bfile.h"
+				>
+			</File>
+			<File
+				RelativePath="..\..\..\source\blender\blenlib\BLI_blenlib.h"
+				>
+			</File>
+			<File
+				RelativePath="..\..\..\source\blender\blenlib\BLI_boxpack2d.h"
+				>
+			</File>
+			<File
+				RelativePath="..\..\..\source\blender\blenlib\BLI_bpath.h"
+				>
+			</File>
+			<File
+				RelativePath="..\..\..\source\blender\blenlib\intern\BLI_callbacks.h"
+				>
+			</File>
+			<File
+				RelativePath="..\..\..\source\blender\blenlib\BLI_cellalloc.h"
+				>
+			</File>
+			<File
+				RelativePath="..\..\..\source\blender\blenlib\BLI_dlrbTree.h"
+				>
+			</File>
+			<File
+				RelativePath="..\..\..\source\blender\blenlib\BLI_dynamiclist.h"
+				>
+			</File>
+			<File
+				RelativePath="..\..\..\source\blender\blenlib\BLI_edgehash.h"
+				>
+			</File>
+			<File
+				RelativePath="..\..\..\source\blender\blenlib\BLI_editVert.h"
+				>
+			</File>
+			<File
+				RelativePath="..\..\..\source\blender\blenlib\BLI_fileops.h"
+				>
+			</File>
+			<File
+				RelativePath="..\..\..\source\blender\blenlib\BLI_fnmatch.h"
+				>
+			</File>
+			<File
+				RelativePath="..\..\..\source\blender\blenlib\BLI_ghash.h"
+				>
+			</File>
+			<File
+				RelativePath="..\..\..\source\blender\blenlib\BLI_graph.h"
+				>
+			</File>
+			<File
+				RelativePath="..\..\..\source\blender\blenlib\BLI_heap.h"
+				>
+			</File>
+			<File
+				RelativePath="..\..\..\source\blender\blenlib\BLI_jitter.h"
+				>
+			</File>
+			<File
+				RelativePath="..\..\..\source\blender\blenlib\BLI_kdopbvh.h"
+				>
+			</File>
+			<File
+				RelativePath="..\..\..\source\blender\blenlib\BLI_kdtree.h"
+				>
+			</File>
+			<File
+				RelativePath="..\..\..\source\blender\blenlib\BLI_linklist.h"
+				>
+			</File>
+			<File
+				RelativePath="..\..\..\source\blender\blenlib\BLI_math.h"
+				>
+			</File>
+			<File
+				RelativePath="..\..\..\source\blender\blenlib\BLI_math_base.h"
+				>
+			</File>
+			<File
+				RelativePath="..\..\..\source\blender\blenlib\BLI_math_color.h"
+				>
+			</File>
+			<File
+				RelativePath="..\..\..\source\blender\blenlib\BLI_math_geom.h"
+				>
+			</File>
+			<File
+				RelativePath="..\..\..\source\blender\blenlib\BLI_math_matrix.h"
+				>
+			</File>
+			<File
+				RelativePath="..\..\..\source\blender\blenlib\BLI_math_rotation.h"
+				>
+			</File>
+			<File
+				RelativePath="..\..\..\source\blender\blenlib\BLI_math_vector.h"
+				>
+			</File>
+			<File
+				RelativePath="..\..\..\source\blender\blenlib\BLI_memarena.h"
+				>
+			</File>
+			<File
+				RelativePath="..\..\..\source\blender\blenlib\BLI_mempool.h"
+				>
+			</File>
+			<File
+				RelativePath="..\..\..\source\blender\blenlib\BLI_scanfill.h"
+				>
+			</File>
+			<File
+				RelativePath="..\..\..\source\blender\blenlib\BLI_storage.h"
+				>
+			</File>
+			<File
+				RelativePath="..\..\..\source\blender\blenlib\BLI_storage_types.h"
+				>
+			</File>
+			<File
+				RelativePath="..\..\..\source\blender\blenlib\BLI_string.h"
+				>
+			</File>
+			<File
+				RelativePath="..\..\..\source\blender\blenlib\BLI_threads.h"
+				>
+			</File>
+			<File
+				RelativePath="..\..\..\source\blender\blenlib\BLI_util.h"
+				>
+			</File>
+			<File
+				RelativePath="..\..\..\source\blender\blenlib\BLI_voxel.h"
+				>
+			</File>
+			<File
+				RelativePath="..\..\..\source\blender\blenlib\BLI_winstuff.h"
+				>
+			</File>
+			<File
+				RelativePath="..\..\..\source\blender\blenlib\PIL_dynlib.h"
+				>
+			</File>
+			<File
+				RelativePath="..\..\..\source\blender\blenlib\PIL_time.h"
+				>
+			</File>
+		</Filter>
+	</Files>
+	<Globals>
+	</Globals>
+</VisualStudioProject>