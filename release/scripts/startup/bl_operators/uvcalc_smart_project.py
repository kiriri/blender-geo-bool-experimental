--- conflicted
+++ resolved
@@ -756,13 +756,8 @@
 
 
 class thickface(object):
-<<<<<<< HEAD
-    __slots__= ('v', 'uv', 'no', 'area', 'edge_keys')
+    __slost__= "v", "uv", "no", "area", "edge_keys"
     def __init__(self, face, uv_layer, mesh_verts):
-=======
-    __slost__= "v", "uv", "no", "area", "edge_keys"
-    def __init__(self, face, uvface, mesh_verts):
->>>>>>> ac498a6b
         self.v = [mesh_verts[i] for i in face.vertices]
         self.uv = [uv_layer[i].uv for i in face.loops]
 
