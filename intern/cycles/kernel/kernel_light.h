--- conflicted
+++ resolved
@@ -251,7 +251,7 @@
 /* Triangle Light */
 
 __device void triangle_light_sample(KernelGlobals *kg, int prim, int object,
-	float randu, float randv, LightSample *ls)
+	float randu, float randv, float time, LightSample *ls)
 {
 	/* triangle, so get position, normal, shader */
 	ls->P = triangle_sample_MT(kg, prim, randu, randv);
@@ -264,16 +264,11 @@
 #ifdef __INSTANCING__
 	/* instance transform */
 	if(ls->object >= 0) {
-<<<<<<< HEAD
-		object_position_transform(kg, ls->object, &ls->P);
-		object_normal_transform(kg, ls->object, &ls->Ng);
-=======
 		Transform tfm = object_fetch_transform(kg, ls->object, time, OBJECT_TRANSFORM);
 		Transform itfm = object_fetch_transform(kg, ls->object, time, OBJECT_INVERSE_TRANSFORM);
 
 		ls->P = transform_point(&tfm, ls->P);
 		ls->Ng = normalize(transform_direction_transposed(&itfm, ls->Ng));
->>>>>>> e6a02281
 	}
 #endif
 }
@@ -321,7 +316,7 @@
 
 /* Generic Light */
 
-__device void light_sample(KernelGlobals *kg, float randt, float randu, float randv, float3 P, LightSample *ls, float *pdf)
+__device void light_sample(KernelGlobals *kg, float randt, float randu, float randv, float time, float3 P, LightSample *ls, float *pdf)
 {
 	/* sample index */
 	int index = light_distribution_sample(kg, randt);
@@ -332,7 +327,7 @@
 
 	if(prim >= 0) {
 		int object = __float_as_int(l.w);
-		triangle_light_sample(kg, prim, object, randu, randv, ls);
+		triangle_light_sample(kg, prim, object, randu, randv, time, ls);
 	}
 	else {
 		int point = -prim-1;
